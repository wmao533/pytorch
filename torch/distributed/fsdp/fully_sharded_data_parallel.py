--- conflicted
+++ resolved
@@ -229,15 +229,13 @@
     SHARDED_STATE_DICT = auto()
 
 
-<<<<<<< HEAD
 _seq = 0
-=======
+
 class OptimStateKeyType(Enum):
     PARAM_NAME = auto()
     PARAM_ID = auto()
 
 
->>>>>>> 20bf0d45
 class FullyShardedDataParallel(nn.Module):
     """
     A wrapper for sharding Module parameters across data parallel workers. This
@@ -336,25 +334,18 @@
         cpu_offload: Optional[CPUOffload] = None,
         auto_wrap_policy: Optional[Callable] = None,
         backward_prefetch: Optional[BackwardPrefetch] = None,
-<<<<<<< HEAD
+        mixed_precision: Optional[MixedPrecision] = None
         param_init_fns=None,
-=======
-        mixed_precision: Optional[MixedPrecision] = None
->>>>>>> 20bf0d45
     ):
         torch._C._log_api_usage_once("torch.distributed.fsdp")
         super().__init__()
         # if auto_wrap_policy is specified, submodules should not be
         # already wrapped, otherwise we'd attempt to double wrap them resulting
         # in errors.
-<<<<<<< HEAD
         global _seq
         _seq += 1
         self.my_seq = _seq
-        if fsdp_auto_wrap_policy is not None:
-=======
         if auto_wrap_policy is not None:
->>>>>>> 20bf0d45
             self._check_wrapped(
                 module,
                 check_fn=lambda mod: not isinstance(mod, FullyShardedDataParallel),
@@ -374,15 +365,8 @@
                 sharding_strategy=sharding_strategy,
                 cpu_offload=cpu_offload,
                 backward_prefetch=backward_prefetch,
-<<<<<<< HEAD
-                # Note that recursive_wap should not call FSDP with wrapping
-                # enabled, as this recursive call handles all wrapping,
-                # including for nested children.
-                fsdp_auto_wrap_policy=None,
+                mixed_precision=mixed_precision,
                 param_init_fns=param_init_fns,
-=======
-                mixed_precision=mixed_precision,
->>>>>>> 20bf0d45
             )
 
 #        self._rank0_print(f"Wrapping {module}")
@@ -515,12 +499,11 @@
             for p in self.params:
                 self._offload_to_cpu(p)
 
-<<<<<<< HEAD
     def _rank0_print(self, msg, process_group=None):
         rank = dist.get_rank(process_group) if process_group is not None else dist.get_rank()
         if rank == 0:
             print(msg)
-=======
+
     def _init_reshard_after_forward(self):
         if self.sharding_strategy == ShardingStrategy.FULL_SHARD:
             # Free full params and keep shard only after forward
@@ -533,7 +516,6 @@
             raise RuntimeError(
                 "sharding_strategy only supports FULL_SHARD and SHARD_GRAD_OP right now."
             )
->>>>>>> 20bf0d45
 
     @classmethod
     def _check_wrapped(cls, begin_module, check_fn, err_fn):
