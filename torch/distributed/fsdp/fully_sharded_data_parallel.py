import contextlib
import copy
import functools
import itertools
import math
import traceback
import warnings
from contextlib import contextmanager
from dataclasses import dataclass
from enum import Enum, auto
from typing import (
    Any,
    Callable,
    Dict,
    Generator,
    Iterable,
    Iterator,
    List,
    Mapping,
    NamedTuple,
    Optional,
    Set,
    Tuple,
    Union,
    cast,
)

import torch
import torch.distributed as dist
import torch.distributed.algorithms._checkpoint.checkpoint_wrapper as checkpoint_wrapper
import torch.nn as nn
import torch.nn.functional as F
from torch.autograd import Variable
from torch.distributed import ProcessGroup
from torch.distributed._shard.sharded_tensor import (
    Shard,
    ShardedTensor,
    init_from_local_shards,
)
from torch.distributed.algorithms._checkpoint.checkpoint_wrapper import (
    _CHECKPOINT_PREFIX,
)
from torch.distributed.algorithms._comm_hooks import (
    LOW_PRECISION_HOOKS,
    default_hooks,
)
from torch.distributed.distributed_c10d import _get_default_group
from torch.distributed.utils import (
    _replace_by_prefix,
    _sync_params_and_buffers,
    _to_kwargs,
)
from torch.nn.parameter import Parameter

from ._optim_utils import (
    _broadcast_pos_dim_tensor_states,
    _broadcast_processed_optim_state_dict,
    _flatten_optim_state_dict,
    _get_param_id_to_param,
    _get_param_to_param_id,
    _optim_state_dict,
    _process_pos_dim_tensor_state,
    _rekey_sharded_optim_state_dict,
)
from ._shard_utils import _create_chunk_sharded_tensor
from ._utils import (
    _alloc_storage,
    _apply_to_modules,
    _apply_to_tensors,
    _contains_batchnorm,
    _free_storage,
    _override_batchnorm_mixed_precision,
    p_assert,
)
from .flat_param import FlatParameter, FlatParamHandle
from .flatten_params_wrapper import (
    FLAT_PARAM,
    FPW_MODULE,
    FlattenParamsWrapper,
)
from .wrap import (
    ParamExecOrderWrapPolicy,
    _or_policy,
    _recursive_wrap,
    _wrap_batchnorm_individually,
)

_TORCHDISTX_AVAIL = True
try:
    from torchdistx import deferred_init, fake
except ImportError:
    _TORCHDISTX_AVAIL = False

_TORCH_FX_AVAIL = True
if not hasattr(torch, "fx"):
    _TORCH_FX_AVAIL = False
if _TORCH_FX_AVAIL:
    from ._symbolic_trace import (
        TracingConfig,
        _init_execution_info,
        _patch_tracer,
    )


__all__ = [
    "FullyShardedDataParallel", "ShardingStrategy", "MixedPrecision",
    "CPUOffload", "BackwardPrefetch", "StateDictType", "StateDictConfig",
    "FullStateDictConfig", "LocalStateDictConfig", "ShardedStateDictConfig",
    "OptimStateKeyType", "TrainingState_", "clean_tensor_name",
]


FSDP_WRAPPED_MODULE = "_fsdp_wrapped_module"
FSDP_PREFIX = FSDP_WRAPPED_MODULE + "." + FPW_MODULE + "."

_PARAM_BROADCAST_BUCKET_SIZE = int(250 * 1024 * 1024)

def _default_meta_device_init_fn(module):
    """
    Default initializer for modules initialized on the meta device.
    """
    # TODO: move module to device_id here once device_id is available.
    module.to_empty(device=torch.cuda.current_device())
    try:
        with torch.no_grad():
            module.reset_parameters()
    except BaseException as e:
        warnings.warn(
            f"Unable to call reset_parameters() for module on meta device with error {str(e)}. "
            "Please ensure your module implements a ``reset_parameters`` function."
        )
        raise e


class ShardingStrategy(Enum):
    """
    This specifies the sharding strategy to be used for distributed training by
    :class:`FullyShardedDataParallel`.
    FULL_SHARD: Parameters, gradients, and optimizer states are sharded. For
                the parameters, this algorithm all-gathers before the forward,
                reshards after the forward, all-gathers before the backward
                computation, and reshards after the backward computation. The
                gradients are synchronized and sharded via reduce-scatter after
                the backward computation. The sharded optimizer states are
                updated locally.
    SHARD_GRAD_OP: Gradients and optimizer states are sharded during
                   computation, and additionally parameters are sharded outside
                   computation. For the parameters, this algorithm all-gathers
                   before the forward, does not reshard after the forward, and
                   only reshards after the backward computation. The gradients
                   are synchronized and sharded via reduce-scatter after the
                   backward computation. The sharded optimizer states are
                   updated locally. Inside ``no_sync()``, the parameters are
                   not resharded after the backward computation.
    NO_SHARD: Parameters, gradients, and optimizer states are not sharded but
              instead replicated across ranks, similar to PyTorch's
              ``DistributedDataParallel`` API. The gradients are synchronized
              via all-reduce after the backward computation. The unsharded
              optimizer states are updated locally.
    HYBRID_SHARD(future support): Apply ``FULL_SHARD`` intra-node and
                                  ``NO_SHARD`` inter-node.

    """
    FULL_SHARD = auto()
    SHARD_GRAD_OP = auto()
    NO_SHARD = auto()
    # TODO
    # HYBRID_SHARD = auto()


@dataclass
class MixedPrecision:
    """
    A config to enable mixed precision training with FullyShardedDataParallel.
    This class can be constructed with three flags:
        ``param_dtype`` controls the precision of model parameters, inputs, and
        therefore the precision under which computation happens. After forward
        and backward passes, FSDP parameters point to full precision shards
        that are kept in memory. Full precision parameters are always
        checkpointed.
        ``reduce_dtype`` controls the precision under which gradient reduction
        would occur, which can potentially be different than ``param_dtype``
        for use cases such as communication efficiency.
        ``buffer_dtype`` controls the precision that buffers are cast to. Note
        that buffers are unsharded and are cast in the first forward pass, and
        remain in their reduced precision state even after forward/backward
        passes. However, when taking checkpoints with ``state_dict``, buffers
        are checkpointed in their full precision (and then restored back to
        to their reduced precision) as expected. Note that this checkpoint
        support is currently limited to ``StateDictType.FULL_STATE_DICT``.

    .. note:: In ``summon_full_params``, parameters are summoned in full
        precision but buffers are not.

    .. note:: Parameters and buffers are checkpointed in full precision. For
        buffers, this is only guaranteed to work for ``StateDictType.FULL_STATE_DICT``.

    .. note:: This API is experimental and subject to change.

    .. note:: Specification of reduced precision types must be explicit, in that
        if, for example, ``param_dtype`` is not specified, it will not be cast by
        FSDP. Thus, a config such as ``MixedPrecision(reduce_dtype=torch.float16)``
        will not cast buffers or parameters. Note that if a ``MixedPrecision``
        config is specified without a ``reduce_dtype``, gradient communication
        would occur in the `param_dtype` precision, if given, otherwise, in the
        original parameter precision.
    """
    # maintain a tensor of this dtype that the fp32 param shard will be cast to.
    # Will control the precision of model params, inputs, and thus compute as
    # well.
    param_dtype: Optional[torch.dtype] = None
    # Gradient communication precision.
    reduce_dtype: Optional[torch.dtype] = None
    # Buffer precision.
    # TODO: buffer + param are usually of the same type, if user specifies
    # param but not buffer, should we automatically make buffer be the same?
    buffer_dtype: Optional[torch.dtype] = None


@dataclass
class CPUOffload:
    """
    CPU offloading config. Currently, only parameter and gradient CPU
    offload are supported.
    offload_params: Offloading parameters to CPUs when these parameters are
                    not used for computation on GPUs. This implicitly enables
                    gradient offloading to CPUs in order for parameters and
                    gradients to be on the same device to work with optimizer.
    """

    offload_params: bool = False


class BackwardPrefetch(Enum):
    """
    Specify where to prefetch next layer's full parameters
    during backward pass.
    BACKWARD_PRE: prefetch right before current layer's backward computation
                  starts, this approach will increase backward communication
                  and computation overalpping and potentialy improve training
                  performance, but it may increase the peak memory usage as
                  the prefetched full parameters will be kept in the GPU memory
                  until next layer's backward computation is done.
    BACKWARD_POST: prefetch right after current layer's backward computation finishes,
                   this approach will not increase peak memory as prefetching happens
                   after current layer's full parameters are freed.
                   It could potentially improve backward communication and computation
                   overlapping as it avoids all_gather and reduce_scatter are blocked
                   each other in the single NCCL stream. However, based on our experiments,
                   for some models, the backward post backward hook fire order is not always
                   the reversed forward computation order, so this
                   approach may prefetch full parameters for layers ahead of next layer,
                   this 'ahead' all_gather could delay next layer's all_gather in the
                   single NCCL stream and cause the next layer's computation delay. So it may
                   cause some performance regession for some models.
    """

    BACKWARD_PRE = auto()
    BACKWARD_POST = auto()
    # TODO, BACKWARD_PRE_CPU, prefetch full parameters and keep them in the CPU memory


class TrainingState_(Enum):
    """
    Simple enum to indicate what state FSDP is in. Used for asserting
    to make sure APIs are called in the correct state.
    ..note::
        ``BACKWARD_PRE`` and ``BACKWARD_POST`` states are used to ensure we
        receives backward hooks in the correct order. It is used to catch
        unexpected order of hooks being called (likely due to our
        hook registration logic or autograd engine logic changes).
    """

    IDLE = auto()
    FORWARD = auto()
    BACKWARD_PRE = auto()
    BACKWARD_POST = auto()
    SUMMON_FULL_PARAMS = auto()


class StateDictType(Enum):
    """
    This enum indicates that which type of ``state_dict`` the FSDP module is
    currently processing (returning or loading).
    The default value is FULL_STATE_DICT to comply the PyTorch convention.
    ..note::
        FSDP currently supports three types of ``state_dict``:
            1. ``state_dict/load_state_dict`: this pair of APIs return and load
               the non-sharded, unflattened parameters. The semantics is the
               same as using DDP.
            2. ``_local_state_dict/_load_local_state_dict``: this pair of APIs return
               and load local sharded, flattened parameters. The values returned
               by ``_local_state_dict`` can be directly used by FSDP and is only
               meaningful to FSDP (because parameters are flattened). Note that
               these APIs are meant for use via the :func:`state_dict_type`
               context manager as follows:
                   >>> # xdoctest: +SKIP("undefined variables")
                   >>> with fsdp.state_dict_type(StateDictType.LOCAL_STATE_DICT):
                   ...     state = fsdp.state_dict()  # loads local state dict
            3. ``_sharded_state_dict/_load_sharded_state_dict``: this pair of APIs
               return and load sharded, unflattened parameters. The ``state_dict``
               return by ``sharded_state_dict`` can be used by all other parallel
               schemes (resharding may be required).
    """

    FULL_STATE_DICT = auto()
    LOCAL_STATE_DICT = auto()
    SHARDED_STATE_DICT = auto()

@dataclass
class StateDictConfig:
    """
    ``StateDictConfig`` is the base class for all state_dict configuration classes.
    Users should instantiate a child version (i.e. ``FullStateDictConfig``) in
    order to configure settings for the particular type of ``state_dict``
    implementation FSDP will use.
    """
    pass

@dataclass
class FullStateDictConfig(StateDictConfig):
    """
    ``FullStateDictConfig`` is a config class meant to be used with
    ``StateDictType.FULL_STATE_DICT``. Currently, it accepts two parameters,
    ``offload_to_cpu`` and ``rank0_only`` which can be configured to offload
    the full ``state_dict`` to CPU and to materialize the ``state_dict`` on
    rank 0 only. When used, it is recommended to enable both of these flags
    together to optimize memory savings when taking checkpoints. Note that
    this config class is meant for user via the :func:`state_dict_type`
    context manager as follows:
        >>> # xdoctest: +SKIP("undefined variables")
        >>> fsdp = FSDP(model, auto_wrap_policy=...)
        >>> cfg = FullStateDictConfig(offload_to_cpu=True, rank0_only=True)
        >>> with FullyShardedDataParallel.state_dict_type(fsdp, StateDictType.FULL_STATE_DICT, cfg):
        >>>     state = fsdp.state_dict()
        >>>     # state will be empty on non rank 0 and contain CPU tensors on rank 0.
        >>> # To reload checkpoint for inference, finetuning, transfer learning, etc:
        >>> model = model_fn() # Initialize model on CPU in preparation for wrapping with FSDP
        >>> if dist.get_rank() == 0:
        >>>     # Load checkpoint only on rank 0 to avoid memory redundancy
        >>>     state_dict = torch.load("my_checkpoint.pt")
        >>>     model.load_state_dict(state_dict)
        >>> # All ranks initialize FSDP module as usual. ``sync_module_states`` argument
        >>> # communicates loaded checkpoint states from rank 0 to rest of the world.
        >>> fsdp = FSDP(model, device_id=torch.cuda.current_device(), auto_wrap_policy=..., sync_module_states=True)
        >>> # After this point, all ranks have FSDP model with loaded checkpoint.
    """
    offload_to_cpu: bool = False
    rank0_only: bool = False

@dataclass
class LocalStateDictConfig(StateDictConfig):
    pass

@dataclass
class ShardedStateDictConfig(StateDictConfig):
    pass

_state_dict_type_to_config = {
    StateDictType.FULL_STATE_DICT: FullStateDictConfig,
    StateDictType.LOCAL_STATE_DICT: LocalStateDictConfig,
    StateDictType.SHARDED_STATE_DICT: ShardedStateDictConfig,
}

class OptimStateKeyType(Enum):
    PARAM_NAME = auto()
    PARAM_ID = auto()


class _ExecOrderWarnStatus(Enum):
    """Used internally for execution order validation."""
    NONE = auto()     # no deviation yet
    WARNING = auto()  # deviated this iteration; currently issuing warnings
    WARNED = auto()   # deviated in a previous iteration


class _ExecOrderData():
    """
    This contains the data used for validating execution order across ranks.

    Attributes:
        _all_flat_params (List[FlatParameter]): A :class:`list` of all
            flattened parameters contained in the FSDP module hierarchy with
            the list index implicitly giving a unique parameter index.
        _param_to_unflat_param_names (Dict[FlatParameter, List[str]]): A
            mapping from flattened parameter to the comprising unflattened
            parameters' names.
        is_first_iter (bool): Whether executing in the first iteration or not.
        param_order (List[int]): Order that parameters participate in the
            forward pass; constructed on the first iteration and validated
            against in subsequent iterations.
        index (int): Index tracking the position in ``param_order``
            when validating the forward pass execution order in subsequent
            iterations.
        warn_status (_ExecOrderWarnStatus): To avoid flooding the console, we
            only issue warnings throughout the first deviating iteration and no
            longer check thereafter; this tracks the warning status.
    """
    def __init__(self) -> None:
        self._all_flat_params: List[FlatParameter] = []
        self._param_to_unflat_param_names: Dict[FlatParameter, List[str]] = []
        # Modified in the first iteration:
        self.is_first_iter: bool = True
        self.param_order: List[int] = []
        # Modified in the subsequent iterations:
        self.index: int = 0
        self.warn_status: _ExecOrderWarnStatus = _ExecOrderWarnStatus.NONE

    def init(self, root_module: "FullyShardedDataParallel"):
        assert root_module._is_root, "This data structure should only be " \
            "initialized on an FSDP root module"
        # Save all `FlatParameter`s in `root_module`'s hierarchy to
        # `_all_flat_params` instead of re-materializing each time to avoid the
        # result depending on the calling context (e.g. when some parameters
        # have been rebuilt)
        self._all_flat_params = [
            param for param in root_module.parameters()
            if isinstance(param, FlatParameter)
        ]
        self._param_to_unflat_param_names = cast(
            Dict[FlatParameter, List[str]],
            _get_param_to_unflat_param_names(root_module)
        )

    def get_param_index(self, param: FlatParameter) -> int:
        """Returns a unique non-negative parameter index for ``param`` if it is
        valid or -1 otherwise. Critically, this index assignment must be the
        same across ranks."""
        assert isinstance(param, FlatParameter), \
            f"Expects `param` is a `FlatParameter` but got {type(param)}"
        for i, p in enumerate(self._all_flat_params):
            if p is param:
                return i
        return -1

    def get_param(self, param_index: int) -> Optional[FlatParameter]:
        """Returns the parameter corresponding to ``param_index`` or ``None``
        if the index is invalid."""
        for i, p in enumerate(self._all_flat_params):
            if i == param_index:
                return p
        return None

    def get_unflat_param_names(self, param_index: int) -> List[str]:
        """Returns a :class:`list` of unflattened parameter names comprising
        the flattened parameter with index ``param_index`` or an empty
        :class:`list` if ``param_index`` is invalid."""
        param = self.get_param(param_index)
        if param is None:
            return []
        assert param in self._param_to_unflat_param_names, \
            "Internal data structures out of sync; check `init()`"
        return self._param_to_unflat_param_names[param]

    def reset(self):
        """Called in :meth:`_wait_for_post_backward` to reset data for the next
        iteration."""
        self.is_first_iter = False
        self.index = 0
        # `reset()` marks the end of an iteration, so transition if needed
        if self.warn_status == _ExecOrderWarnStatus.WARNING:
            self.warn_status = _ExecOrderWarnStatus.WARNED


class FullyShardedDataParallel(nn.Module):
    """
    A wrapper for sharding Module parameters across data parallel workers. This
    is inspired by `Xu et al.`_ as well as the ZeRO Stage 3 from DeepSpeed_.
    FullyShardedDataParallel is commonly shortened to FSDP.

    .. _`Xu et al.`: https://arxiv.org/abs/2004.13336
    .. _DeepSpeed: https://www.deepspeed.ai/

    Example::

        >>> # xdoctest: +SKIP("undefined variables")
        >>> import torch
        >>> from torch.distributed.fsdp import FullyShardedDataParallel as FSDP
        >>> torch.cuda.set_device(device_id)
        >>> sharded_module = FSDP(my_module)
        >>> optim = torch.optim.Adam(sharded_module.parameters(), lr=0.0001)
        >>> x = sharded_module(x, y=3, z=torch.Tensor([1]))
        >>> loss = x.sum()
        >>> loss.backward()
        >>> optim.step()

    .. warning::
        The optimizer must be initialized *after* the module has been wrapped,
        since FSDP will shard parameters in-place and this will break any
        previously initialized optimizers.

    .. warning::
        If the destination CUDA device has ID ``dev_id``, either (1)
        ``module`` should already be placed on that device, (2) the device
        should be set using ``torch.cuda.set_device(dev_id)``, or (3)
        ``dev_id`` should be passed into the ``device_id`` constructor
        argument. This FSDP instance's compute device will be that destination
        device. For (1) and (3), the FSDP initialization always occurs on GPU.
        For (2), the FSDP initialization happens on ``module`` 's current
        device, which may be CPU.

    .. warning::
        FSDP currently does not support gradient accumulation outside
        ``no_sync()`` when using CPU offloading. Trying to do so yields
        incorrect results since FSDP will use the newly-reduced gradient
        instead of accumulating with any existing gradient.

    .. warning::
        Changing the original parameter variable names after construction will
        lead to undefined behavior.

    .. warning::
        Passing in `sync_module_states=True` flag requires module to be put
        on GPU, or to use ``device_id`` argument to specify a CUDA device that
        FSDP will move module to. This is because ``sync_module_states=True``
        requires GPU communication.

    .. warning::
        As of PyTorch 1.12, FSDP only offers limited support for shared parameters
        (for example, setting one ``Linear`` layer's weight to another's). In
        particular, modules that share parameters must be wrapped as part of the
        same FSDP unit. If enhanced shared parameter support is needed for your
        use case, please ping https://github.com/pytorch/pytorch/issues/77724

    .. note::
        Inputs into FSDP ``forward`` function will be moved to compute device
        (same device FSDP module is on) before running ``forward``, so user does
        not have to manually move inputs from CPU -> GPU.

    Args:
        module (nn.Module):
            module to be wrapped with FSDP.
        process_group (Optional[ProcessGroup]):
            process group for sharding
        sharding_strategy (Optional[ShardingStrategy]):
            Config sharding algorithm, different sharding algorithm has trade
            off between memory saving and communication overhead. ``FULL_SHARD``
            will be chosen if sharding_strategy is not specified.
        cpu_offload (Optional[CPUOffload]):
            CPU offloading config. Currently, only parameter and gradient CPU
            offload is supported. It can be enabled via passing in
            ``cpu_offload=CPUOffload(offload_params=True)``. Note that this
            currently implicitly enables gradient offloading to CPU in order for
            params and grads to be on same device to work with optimizer. This
            API is subject to change. Default is ``None`` in which case there
            will be no offloading.
        auto_wrap_policy (Optional[Callable[[nn.Module, bool, int], bool]]):
            A callable specifying a policy to recursively wrap layers with FSDP.
            Note that this policy currently will only apply to child modules of
            the passed in module. The remainder modules are always wrapped in
            the returned FSDP root instance.
            ``size_based_auto_wrap_policy`` written in ``torch.distributed.fsdp.wrap`` is
            an example of ``auto_wrap_policy`` callable, this policy wraps layers
            with the number of parameters larger than 100M. ``transformer_auto_wrap_policy``
            written in ``torch.distributed.fsdp.wrap`` is an example of ``auto_wrap_policy``
            callable for transformer-like model architectures. Users can supply the customized
            ``auto_wrap_policy`` callable that should accept following arguments:
            ``module: nn.Module``, ``recurse: bool``, ``unwrapped_params: int``, and return
            a ``bool`` specifying whether the passed in ``module``` should be wrapped
            (if ``recurse=False``) or whether we should recurse down the subgraph of ``module``
            children (if ``recurse=True``). Extra customized arguments could be added to
            the customized ``auto_wrap_policy`` callable as well. It is a good practice to
            print out the sharded model and check whether the sharded model is what
            the application wants and then adjust accordingly.

            Example::

                >>> def custom_auto_wrap_policy(
                >>>     module: nn.Module,
                >>>     recurse: bool,
                >>>     unwrapped_params: int,
                >>>     # These are customizable for this policy function.
                >>>     min_num_params: int = int(1e8),
                >>> ) -> bool:
                >>>     return unwrapped_params >= min_num_params
                >>> # Configure a custom min_num_params
                >>> my_auto_wrap_policy = functools.partial(custom_auto_wrap_policy, min_num_params=1e5)

        backward_prefetch (Optional[BackwardPrefetch]):
            This is an experimental feature that is subject to change in the
            the near future. It allows users to enable two different backward_prefetch
            algorithms to help backward communication and computation overlapping.
            Pros and cons of each algorithm is explained in the class ``BackwardPrefetch``.
        mixed_precision (Optional[MixedPrecision]): A ``MixedPrecision`` instance
            describing the mixed precision training config to be used. ``MixedPrecision``
            supports configuring parameter, buffer, and gradient communication dtype. Note
            that only floating point data is cast to the reduced precision. This allows
            users potential memory saving and training speedup while trading off
            accuracy during model training. If ``None``, no mixed precision is applied.
            Note that if ``mixed_precision`` is enabled for FSDP model that
            contains ``BatchNorm`` with ``auto_wrap_policy``, FSDP will take
            care to disable mixed precision for ``BatchNorm`` units by wrapping
            them separately in their own FSDP unit with ``mixed_precision=None``.
            This is done because several ``BatchNorm`` kernels do not implement
            reduced type support at the moment. If individually wrapping the model,
            users must take care to set ``mixed_precision=None`` for
            ``BatchNorm`` units.
            (Default: ``None``)
        ignored_modules (Optional[Iterable[torch.nn.Module]]): Modules whose
            own parameters and child modules' parameters and buffers are
            ignored by this instance. None of the modules directly in
            ``ignored_modules`` should be :class:`FullyShardedDataParallel`
            instances, and any child modules that are already-constructed
            :class:`FullyShardedDataParallel` instances will not be ignored if
            they are nested under this instance. This argument may be used to
            avoid sharding specific parameters at module granularity when using an
            ``auto_wrap_policy`` or if parameters' sharding is not managed by
            FSDP. (Default: ``None``)
        param_init_fn (Optional[Callable[[nn.Module], None]]):
            A ``Callable[torch.nn.Module] -> None`` that
            specifies how modules that are currently on the meta device should be initialized
            onto an actual device. Note that as of v1.12, we detect modules on the meta
            device via ``is_meta`` check and apply a default initialization that calls
            ``reset_parameters`` method on the passed in ``nn.Module`` if ``param_init_fn``
            is not specified, otherwise we run ``param_init_fn`` to initialize the passed
            in ``nn.Module``. In particular, this means that if ``is_meta=True`` for any
            module parameters for modules that will be wrapped with FSDP and ``param_init_fn``
            is not specified, we assume your module properly implements a ``reset_paramters()``
            and will throw errors if not. Note that additionally, we offer support for modules
            initialized with torchdistX's (https://github.com/pytorch/torchdistX)
            ``deferred_init`` API. In this case, deferred modules would be initialized
            by a default initialization function that calls torchdistX's
            ``materialize_module``, or the passed in ``param_init_fn``, if it is not
            ``None``. The same ``Callable`` is applied to initialize all meta modules.
            Note that this initialization function is applied before doing any FSDP sharding
            logic.

            Example::

                >>> # xdoctest: +SKIP("undefined variables")
                >>> module = MyModule(device="meta")
                >>> def my_init_fn(module):
                >>>     # responsible for initializing a module, such as with reset_parameters
                >>>     ...
                >>> fsdp_model = FSDP(module, param_init_fn=my_init_fn, auto_wrap_policy=size_based_auto_wrap_policy)
                >>> print(next(fsdp_model.parameters()).device) # current CUDA device
                >>> # With torchdistX
                >>> module = deferred_init.deferred_init(MyModule, device="cuda")
                >>> # Will initialize via deferred_init.materialize_module().
                >>> fsdp_model = FSDP(module, auto_wrap_policy=size_based_auto_wrap_policy)

        device_id (Optional[Union[int, torch.device]]): An ``int`` or ``torch.device``
            describing the CUDA device the FSDP module should be moved to determining where
            initialization such as sharding takes place. If this argument is not specified
            and ``module`` is on CPU, we issue a warning mentioning that this argument can
            be specified for faster initialization. If specified, resulting FSDP instances
            will reside on this device, including moving ignored modules' parameters if
            needed. Note that if ``device_id`` is specified but ``module`` is already on a
            different CUDA device, an error will be thrown. (Default: ``None``)

        sync_module_states (bool): If ``True``, each individually wrapped FSDP unit will broadcast
            module parameters from rank 0 to ensure they are the same across all ranks after
            initialization. This helps ensure model parameters are the same across ranks
            before starting training, but adds communication overhead to ``__init__``, as at least
            one broadcast is triggered per individually wrapped FSDP unit.
            This can also help load checkpoints taken by ``state_dict`` and to be loaded by
            ``load_state_dict`` in a memory efficient way. See documentation for
            :class:`FullStateDictConfig` for an example of this. (Default: ``False``)

    """
    def __init__(
        self,
        module: nn.Module,
        process_group: Optional[ProcessGroup] = None,
        sharding_strategy: Optional[ShardingStrategy] = None,
        cpu_offload: Optional[CPUOffload] = None,
        auto_wrap_policy: Optional[Callable] = None,
        backward_prefetch: Optional[BackwardPrefetch] = None,
        mixed_precision: Optional[MixedPrecision] = None,
        ignored_modules: Optional[Iterable[torch.nn.Module]] = None,
        param_init_fn: Optional[Callable[[nn.Module], None]] = None,
        device_id: Optional[Union[int, torch.device]] = None,
        sync_module_states: bool = False,
        forward_prefetch: bool = False,
    ):
        if isinstance(auto_wrap_policy, ParamExecOrderWrapPolicy):
            self._init_param_exec_order_wrap_policy(
                module=module,
                process_group=process_group,
                sharding_strategy=sharding_strategy,
                cpu_offload=cpu_offload,
                auto_wrap_policy=auto_wrap_policy,
                backward_prefetch=backward_prefetch,
                mixed_precision=mixed_precision,
                ignored_modules=ignored_modules,
                param_init_fn=param_init_fn,
                device_id=device_id,
                sync_module_states=sync_module_states,
                forward_prefetch=forward_prefetch,
            )
            return

        torch._C._log_api_usage_once("torch.distributed.fsdp")
        super().__init__()

        self._ignored_modules = self._get_ignored_modules(module, ignored_modules)
        ignored_params, self._ignored_param_names = self._get_ignored_params(
            module, self._ignored_modules
        )
        self._buffer_names = self._get_buffer_names(module)
        if auto_wrap_policy is not None:
            auto_wrap_kwargs = {
                "module": module,
                "auto_wrap_policy": auto_wrap_policy,
                "wrapper_cls": FullyShardedDataParallel,
                "ignored_modules": self._ignored_modules,
                "ignored_params": ignored_params,
                "only_wrap_children": True,  # avoid double wrapping the root
            }
            fsdp_kwargs = {
                "process_group": process_group,
                "sharding_strategy": sharding_strategy,
                "cpu_offload": cpu_offload,
                "backward_prefetch": backward_prefetch,
                "forward_prefetch": forward_prefetch,
                "mixed_precision": mixed_precision,
                "param_init_fn": param_init_fn,
                "device_id": device_id,
                "sync_module_states": sync_module_states,
            }
            self._auto_wrap(auto_wrap_kwargs, fsdp_kwargs)

        self.process_group = process_group or _get_default_group()
        self.rank = self.process_group.rank()
        self.world_size = self.process_group.size()
        self.training_state = TrainingState_.IDLE
        self.cpu_offload = cpu_offload or CPUOffload()
        self.backward_prefetch = backward_prefetch
        self.forward_prefetch = forward_prefetch
        self.sharding_strategy = sharding_strategy or ShardingStrategy.FULL_SHARD
        self.mixed_precision = mixed_precision or MixedPrecision()
        # Save a mapping from fully prefixed buffer name to its original dtype
        # since for mixed precision, buffers are restored to their original
        # dtype for model checkpointing
        self._buffer_name_to_orig_dtype: Dict[str, torch.dtype] = {}
        self._debug_level = dist.get_debug_level()

        self._check_single_device_module(module, ignored_params)
        device_from_device_id: Optional[torch.device] = self._get_device_from_device_id(device_id)
        self._materialize_module(module, param_init_fn, device_from_device_id)
        self._move_module_to_device(module, ignored_params, device_from_device_id)
        self.compute_device = self._get_compute_device(module, ignored_params, device_from_device_id)
        params_to_flatten = list(self._get_orig_params(module, ignored_params))
        if sync_module_states:
            self._sync_module_states(module, params_to_flatten)

        self._fsdp_wrapped_module = FlattenParamsWrapper(module, params_to_flatten)
        self._check_orig_params_flattened(ignored_params)
        # Invariant: `self.params` contains exactly the `FlatParameter`s of the
        # handles in `self._handles`
        self._handles: List[FlatParamHandle] = []
        self.params: List[FlatParameter] = []
        if self._fsdp_wrapped_module.has_params:
            handle = self._fsdp_wrapped_module.handle
            self.params.append(handle.flat_param)
            self._register_param_handle(handle)
            self._shard_parameters()
            if self.cpu_offload.offload_params:
                with torch.no_grad():
                    handle._flat_param_to(torch.device("cpu"))

        self._sync_gradients = True
        self._communication_hook = self._get_default_comm_hook()
        self._communication_hook_state = self._get_default_comm_hook_state()
        self._hook_registered = False

        # Used to prevent running the pre-backward hook multiple times
        self._pre_backward_hook_has_run: bool = False
        self._is_root: Optional[bool] = None  # `None` indicates not yet set
        # The following attributes are owned by the root FSDP instance and
        # shared with non-root FSDP instances
        self._streams: Dict[str, torch.cuda.Stream] = {}
        self._fsdp_graph_order: List[FullyShardedDataParallel] = []
        self._my_fsdp_idx_in_graph: Optional[int] = None
        self._pre_backward_hook_full_params_prefetched: bool = False
        self._forward_full_params_prefetched: bool = False
        self._init_reshard_after_forward()
        self._exec_order_data = _ExecOrderData()
        # Used for `BACKWARD_POST` prefetching
        self._need_rebuild_full_params = False

        # `_state_dict_type` controls the `state_dict()` behavior, which is
        # implemented using post-save and pre-load hooks
        self._state_dict_type = StateDictType.FULL_STATE_DICT
        self._state_dict_config = FullStateDictConfig()
        self._register_state_dict_hook(self._post_state_dict_hook)
        self._post_state_dict_hook_fn = {
            StateDictType.FULL_STATE_DICT: self._full_post_state_dict_hook,
            StateDictType.LOCAL_STATE_DICT: self._local_post_state_dict_hook,
            StateDictType.SHARDED_STATE_DICT: self._sharded_post_state_dict_hook,
        }
        self._register_load_state_dict_pre_hook(
            self._pre_load_state_dict_hook, with_module=True
        )
        self._pre_load_state_dict_hook_fn = {
            StateDictType.FULL_STATE_DICT: self._full_pre_load_state_dict_hook,
            StateDictType.LOCAL_STATE_DICT: self._local_pre_load_state_dict_hook,
            StateDictType.SHARDED_STATE_DICT: self._sharded_pre_load_state_dict_hook,
        }
        self.register_load_state_dict_post_hook(
            self._post_load_state_dict_hook
        )
        self._post_load_state_dict_hook_fn = {
            StateDictType.FULL_STATE_DICT: self._full_post_load_state_dict_hook,
            StateDictType.LOCAL_STATE_DICT: self._local_post_load_state_dict_hook,
            StateDictType.SHARDED_STATE_DICT: self._sharded_post_load_state_dict_hook,
        }

    def _get_ignored_modules(
        self,
        root_module: nn.Module,
        _ignored_modules: Optional[Iterable[torch.nn.Module]],
    ) -> Set[nn.Module]:
        """
        Checks that ``_ignored_modules`` is an iterable of ``nn.Module`` s
        without any FSDP instances, and returns the modules contained in their
        module subtrees as a :class:`set`. Nested FSDP instances are excluded,
        but their already-computed ignored modules are included.
        """
        if _ignored_modules is None:
            return set()
        msg_prefix = "`ignored_modules` should be an iterable of `torch.nn.Module`s "
        try:
            ignored_root_modules = set(_ignored_modules)
        except TypeError:
            raise TypeError(msg_prefix + f"but got {type(_ignored_modules)}")
        for module in ignored_root_modules:
            if not isinstance(module, torch.nn.Module):
                raise TypeError(msg_prefix + f"but got an iterable with {type(module)}")
            if isinstance(module, FullyShardedDataParallel):
                raise ValueError("`ignored_modules` should not include FSDP modules")
        # Include child modules and exclude nested FSDP modules themselves
        ignored_modules = set(
            child
            for module in ignored_root_modules
            for child in module.modules()
            if not isinstance(child, (FullyShardedDataParallel, FlattenParamsWrapper))
        )
        if root_module in ignored_modules:
            warnings.warn(
                "Trying to ignore the top-level module passed into the FSDP "
                "constructor itself will result in all parameters being "
                f"ignored and is not well-supported: {module}"
            )
        # Include nested FSDP modules' ignored modules
        for submodule in root_module.modules():
            if isinstance(submodule, FullyShardedDataParallel):
                assert hasattr(submodule, "_ignored_modules")
                ignored_modules.update(submodule._ignored_modules)
        return ignored_modules

    def _get_ignored_params(
        self,
        root_module: torch.nn.Module,
        ignored_modules: Set[torch.nn.Module],
    ) -> Tuple[Set[torch.nn.Parameter], Set[str]]:
        """
        Returns the parameters of the modules in ``ignored_modules``,
        excluding any :class:`FlatParameter` s, and their fully prefixed names,
        both as :class:`set` s.
        """
        ignored_params = set(
            p
            for m in ignored_modules
            for p in m.parameters()
            if not isinstance(p, FlatParameter)
        )
        # Conservatively include all shared parameters' names
        param_to_unflat_param_names = _get_param_to_unflat_param_names(
            root_module,
            dedup_shared_params=False,
        )
        ignored_param_names = set()
        for param in ignored_params:
            unflat_param_names = param_to_unflat_param_names[param]
            clean_names = []
            for k in unflat_param_names:
                # Clean any module wrapper prefixes in case of nested wrapping
                clean_names.append(clean_tensor_name(k))
            ignored_param_names.update(clean_names)
        return ignored_params, ignored_param_names

    def _get_buffer_names(self, root_module: nn.Module) -> Set[str]:
        """
        Returns the fully prefixed names of all buffers in the module hierarchy
        rooted at ``root_module`` as a class:`set`.
        """

        def module_fn(module: nn.Module, prefix: str, buffer_names: Set[str]):
            # For FSDP modules, only add the entry when considering the
            # contained `FlattenParamsWrapper` to avoid duplication
            if not isinstance(module, FullyShardedDataParallel):
                for buffer_name, _ in module.named_buffers(recurse=False):
                    # Clean module wrapper prefixes in case of nested wrapping
                    prefixed_buffer_name = clean_tensor_name(prefix + buffer_name)
                    buffer_names.add(prefixed_buffer_name)

        def return_fn(buffer_names: Set[str], *args):
            return buffer_names

        buffer_names: Set[str] = set()
        return _apply_to_modules(
            root_module,
            module_fn,
            return_fn,
            buffer_names,
<<<<<<< HEAD
=======
        )

    def _auto_wrap(
        self,
        auto_wrap_kwargs: Dict[str, Any],
        fsdp_kwargs: Dict[str, Any],
    ) -> None:
        """
        Recursively auto wraps the root module given by the key "module" in
        ``auto_wrap_kwargs`` with the arguments in ``auto_wrap_kwargs`` and
        ``fsdp_kwargs``.

        Precondition: ``auto_wrap_policy`` contains the arguments expected by
            ``_recursive_wrap()``, where ``auto_wrap_policy`` is not ``None``.
            ``fsdp_kwargs`` contains all FSDP arguments except ``module``.
        """
        auto_wrap_policy = auto_wrap_kwargs["auto_wrap_policy"]
        root_module = auto_wrap_kwargs["module"]
        assert auto_wrap_policy is not None
        # For auto wrapping, submodules should not already be wrapped with FSDP
        # since double wrapping is not supported
        for module_name, module in root_module.named_modules():
            if isinstance(module, FullyShardedDataParallel):
                raise ValueError(
                    f"Expected {module_name} to NOT be FullyShardedDataParallel "
                    "if using an `auto_wrap_policy`"
                )
        mixed_precision = fsdp_kwargs["mixed_precision"]
        if mixed_precision is not None and _contains_batchnorm(root_module):
            _override_batchnorm_mixed_precision(root_module)
            auto_wrap_policy = functools.partial(
                _or_policy, policies=[_wrap_batchnorm_individually, auto_wrap_policy]
            )
            warnings.warn(
                "Both mixed precision and an `auto_wrap_policy` were specified "
                "for FSDP, where the wrapped module has batch norm submodules. "
                "The batch norm submodules will be wrapped as separate FSDP "
                "instances with mixed precision disabled since some batch norm "
                "kernels do not support low precision."
            )
            auto_wrap_kwargs["auto_wrap_policy"] = auto_wrap_policy
        _recursive_wrap(**auto_wrap_kwargs, **fsdp_kwargs)

    def _check_single_device_module(
        self,
        module: nn.Module,
        ignored_params: Set[nn.Parameter],
    ) -> None:
        """
        Raises an error if ``module`` has original parameters on multiple
        devices, ignoring the parameters in ``ignored_params``. Thus, after
        this method, the module must be either fully on the CPU or fully on a
        non-CPU device.
        """
        devices = set(
            param.device for param in self._get_orig_params(module, ignored_params)
>>>>>>> 1a16b257
        )
        if len(devices) > 1:
            raise RuntimeError(
                f"FSDP only supports single device modules but got params on {devices}"
            )

<<<<<<< HEAD
    def _auto_wrap(
        self,
        auto_wrap_kwargs: Dict[str, Any],
        fsdp_kwargs: Dict[str, Any],
    ) -> None:
        """
        Recursively auto wraps the root module given by the key "module" in
        ``auto_wrap_kwargs`` with the arguments in ``auto_wrap_kwargs`` and
        ``fsdp_kwargs``.

        Precondition: ``auto_wrap_policy`` contains the arguments expected by
            ``_recursive_wrap()``, where ``auto_wrap_policy`` is not ``None``.
            ``fsdp_kwargs`` contains all FSDP arguments except ``module``.
        """
        auto_wrap_policy = auto_wrap_kwargs["auto_wrap_policy"]
        root_module = auto_wrap_kwargs["module"]
        assert auto_wrap_policy is not None
        # For auto wrapping, submodules should not already be wrapped with FSDP
        # since double wrapping is not supported
        for module_name, module in root_module.named_modules():
            if isinstance(module, FullyShardedDataParallel):
                raise ValueError(
                    f"Expected {module_name} to NOT be FullyShardedDataParallel "
                    "if using an `auto_wrap_policy`"
                )
        mixed_precision = fsdp_kwargs["mixed_precision"]
        if mixed_precision is not None and _contains_batchnorm(root_module):
            _override_batchnorm_mixed_precision(root_module)
            auto_wrap_policy = functools.partial(
                _or_policy, policies=[_wrap_batchnorm_individually, auto_wrap_policy]
            )
            warnings.warn(
                "Both mixed precision and an `auto_wrap_policy` were specified "
                "for FSDP, where the wrapped module has batch norm submodules. "
                "The batch norm submodules will be wrapped as separate FSDP "
                "instances with mixed precision disabled since some batch norm "
                "kernels do not support low precision."
            )
            auto_wrap_kwargs["auto_wrap_policy"] = auto_wrap_policy
        _recursive_wrap(**auto_wrap_kwargs, **fsdp_kwargs)

    def _check_single_device_module(
        self,
        module: nn.Module,
        ignored_params: Set[nn.Parameter],
    ) -> None:
        """
        Raises an error if ``module`` has original parameters on multiple
        devices, ignoring the parameters in ``ignored_params``. Thus, after
        this method, the module must be either fully on the CPU or fully on a
        non-CPU device.
        """
        devices = set(
            param.device for param in self._get_orig_params(module, ignored_params)
        )
        if len(devices) > 1:
            raise RuntimeError(
                f"FSDP only supports single device modules but got params on {devices}"
            )

=======
>>>>>>> 1a16b257
    def _get_device_from_device_id(
        self,
        device_id: Optional[Union[int, torch.device]],
    ) -> Optional[torch.device]:
        """
        """
        if device_id is None:
            return None
        device = (
            device_id
            if isinstance(device_id, torch.device)
            else torch.device(device_id)
        )
        if device == torch.device("cuda"):
            warnings.warn(
                f"FSDP got the argument `device_id` {device_id} on rank "
                f"{self.rank}, which does not have an explicit index. "
                f"FSDP will use the current device {torch.cuda.current_device()}. "
                "If this is incorrect, please explicitly call `torch.cuda.set_device()` "
                "before FSDP initialization or pass in the explicit device "
                "index as the `device_id` argument."
            )
            device = torch.device("cuda", torch.cuda.current_device())
        return device

    def _materialize_module(
        self,
        module: nn.Module,
        param_init_fn: Optional[Callable[[nn.Module], None]],
        device_from_device_id: Optional[torch.device],
    ) -> None:
        """
        Materializes the wrapped module ``module`` in place if needed: either
        if the module has parameters that use meta device or are torchdistX
        fake tensors.

        This method uses ``param_init_fn`` to materialize the module if the
        function is not ``None`` and falls back to default behavior otherwise.
        For meta device, this moves the module to ``device_from_device_id`` if
        it is not ``None`` or the current device otherwise and calls
        ``reset_parameters()``, and for torchdistX fake tensors, this calls
        ``deferred_init.materialize_module()``.
        """
        is_meta_module = any(p.is_meta for p in module.parameters())
        is_torchdistX_deferred_init = (
            not is_meta_module
            and _TORCHDISTX_AVAIL
            and any(fake.is_fake(p) for p in module.parameters())
        )
        if (
            is_meta_module or is_torchdistX_deferred_init
        ) and param_init_fn is not None:
            if not callable(param_init_fn):
                raise ValueError(
                    f"Expected {param_init_fn} to be callable but got {type(param_init_fn)}"
                )
            param_init_fn(module)
        elif is_meta_module:
            # Run default meta device initialization
            materialization_device = device_from_device_id or torch.cuda.current_device()
            module.to_empty(device=materialization_device)
            try:
                with torch.no_grad():
                    module.reset_parameters()
            except BaseException as e:
                warnings.warn(
                    "Unable to call `reset_parameters()` for module on meta "
                    f"device with error {str(e)}. Please ensure your "
                    "module implements a `reset_parameters()` method."
                )
                raise e
        elif is_torchdistX_deferred_init:
            # Run default torchdistX initialization
            deferred_init.materialize_module(
                module,
                check_fn=lambda k: not isinstance(k, FullyShardedDataParallel),
            )

    def _move_module_to_device(
        self,
        module: nn.Module,
        ignored_params: Set[nn.Parameter],
        device_from_device_id: Optional[torch.device],
    ):
        """
        Moves ``module`` depending on ``device_from_device_id`` and its current
        device. This includes moving ignored modules' parameters.

        - If ``device_from_device_id`` is not ``None``, then this moves
        ``module`` to the device.
        - If ``device_from_device_id`` is ``None``, then this does not move
        ``module`` but warns the user if it is on CPU.

        Precondition: ``_check_single_device_module()``.
        """
        cpu_device = torch.device("cpu")
        param = next(self._get_orig_params(module, ignored_params), None)
        if param is None:
            return  # no original parameters to manage
        if device_from_device_id is not None:
            if param.device == cpu_device:
                # NOTE: This includes moving ignored modules' parameters.
                module = module.to(device_from_device_id)
                # TODO: This is a temporary fix to move already- constructed
                # `FlatParameter`s back to CPU if needed. This is needed to
                # make CPU offload work with `device_id`.
                for submodule in module.modules():
                    if (
                        isinstance(submodule, FullyShardedDataParallel)
                        and submodule.cpu_offload.offload_params
                    ):
                        with torch.no_grad():
                            for handle in submodule._handles:
                                handle._flat_param_to(torch.device("cpu"))
        elif param.device == cpu_device:
            warnings.warn(
                "Module is put on CPU and will thus have flattening and sharding"
                " run on CPU, which is less efficient than on GPU. We recommend passing in "
                "`device_id` argument which will enable FSDP to put module on GPU device,"
                " module must also be on GPU device to work with `sync_module_states=True` flag"
                " which requires GPU communication."
            )

    def _get_compute_device(
        self,
        module: nn.Module,
        ignored_params: Set[nn.Parameter],
        device_from_device_id: Optional[torch.device],
    ) -> torch.device:
        """
        Determines and returns this FSDP instance's compute device. If the
        module is already on a non-CPU device, then the compute device is that
        non-CPU device. If the module is on CPU, then the compute device is the
        current device.

        Since this method should be called after materializing the module, any
        non-CPU device should not be meta device. For now, the compute device
        is always a CUDA GPU device with its explicit index.

        Precondition: ``_check_single_device_module()`` and
        ``_move_module_to_device()``.
        """
        # If the module is on GPU already, then that GPU device has priority
        # over the current device
        param = next(self._get_orig_params(module, ignored_params), None)
        if param is not None and param.device.type == "cuda":
            compute_device = param.device
        else:
            compute_device = torch.device("cuda", torch.cuda.current_device())
        if (
            device_from_device_id is not None
            and compute_device != device_from_device_id
        ):
            raise ValueError(
                "Inconsistent compute device and `device_id` on rank "
                f"{self.rank}: {compute_device} vs {device_from_device_id}"
            )
        return compute_device

    def _sync_module_states(
        self, module: nn.Module, params: List[nn.Parameter]
    ) -> None:
        """
        Synchronizes module states (i.e. parameters ``params`` and all
        not-yet-synced buffers) by broadcasting from rank 0 to all ranks.
        Precondition: ``sync_module_states == True`` and ``self.process_group``
        has been set.
        """
        if params and any(param.device == torch.device("cpu") for param in params):
            raise ValueError(
                "Module has CPU parameters, but sync_module_states=True is specified."
                "This only works for GPU module, please specify `device_id` argument or move"
                " module to GPU before init."
            )
        module_states: List[torch.Tensor] = []
        # TODO (awgu): When exposing the original parameters, we need to also
        # use this attribute to prevent re-synchronizing parameters.
        for buffer in module.buffers():
            # Avoid re-synchronizing buffers in case of nested wrapping
            if not getattr(buffer, "_fsdp_synced", False):
                buffer._fsdp_synced = True
                module_states.append(buffer.detach())
        module_states.extend(param.detach() for param in params)
        _sync_params_and_buffers(
            self.process_group, module_states, _PARAM_BROADCAST_BUCKET_SIZE, src=0,
        )

    def _get_orig_params(
        self,
        module: nn.Module,
        ignored_params: Set[nn.Parameter],
    ) -> Iterator[nn.Parameter]:
        """
        Returns an iterator over the original parameters in ``module``,
        ignoring the parameters in ``ignored_params`` and any ``FlatParameter``
        s (which may be present due to nested FSDP wrapping).
        """
        param_gen = module.parameters()
        try:
            while True:
                param = next(param_gen)
                if param not in ignored_params and not isinstance(param, FlatParameter):
                    yield param
        except StopIteration:
            pass

    def _check_orig_params_flattened(self, ignored_params: Set[nn.Parameter]) -> None:
        """
        Checks that all original parameters have been flattened and hence made
        invisible to ``named_parameters()``. This should be called as a sanity
        check after flattening the wrapped module's parameters.
        """
        for param_name, param in self.named_parameters():
            if param not in ignored_params and not isinstance(param, FlatParameter):
                raise RuntimeError(
                    f"Found an unflattened parameter: {param_name}; "
                    f"{param.size()} {param.__class__}"
                )

    def _register_param_handle(self, handle: FlatParamHandle) -> None:
        """Registers the parameter handle to this FSDP instance."""
        if handle not in self._handles:
            self._handles.append(handle)

    @property
    def module(self) -> nn.Module:
        """Make model.module accessible, just like DDP. Return the
        underlying module without the flatten_params_wrapper
        """
        assert isinstance(self._fsdp_wrapped_module, FlattenParamsWrapper)
        return self._fsdp_wrapped_module.module

    def check_is_root(self) -> bool:
        self._lazy_init()
        assert self._is_root is not None
        return self._is_root

    @staticmethod
    def fsdp_modules(
        module: nn.Module,
        root_only: bool = False,
    ) -> List["FullyShardedDataParallel"]:
        """
        Returns all nested FSDP instances, possibly including ``module`` itself
        and only including FSDP root modules if ``root_only=True``.

        Args:
            module (torch.nn.Module): Root module, which may or may not be an
                ``FSDP`` module.
            root_only (bool): Whether to return only FSDP root modules.
                (Default: ``False``)

        Returns:
            List[FullyShardedDataParallel]: FSDP modules that are nested in
            the input ``module``.
        """
        return [
            submodule for submodule in module.modules()
            if isinstance(submodule, FullyShardedDataParallel) and
            (not root_only or submodule.check_is_root())
        ]

    def apply(self, fn: Callable[[nn.Module], None]) -> "FullyShardedDataParallel":
        r"""Applies ``fn`` recursively to every submodule (as returned by ``.children()``)
        as well as self. Typical use includes initializing the parameters of a model
        (see also :ref:`nn-init-doc`).

        Compared to ``torch.nn.Module.apply``, this version additionally gathers
        the full parameters before applying ``fn``. It should not be called from
        within another ``summon_full_params`` context.

        Args:
            fn (:class:`Module` -> None): function to be applied to each submodule

        Returns:
            Module: self
        """
        uninitialized = self._is_root is None
        self._assert_state(TrainingState_.IDLE)
        with self._summon_full_params(recurse=False, writeback=True):
            ret = super().apply(fn)

        # Reset lazy init that might be called by _summon_full_params, since
        # it could have set is_root incorrectly for non-root FSDP instances.
        if uninitialized and self._is_root:
            for module in self.fsdp_modules(self):
                module._reset_lazy_init()

        return ret

    def _offload_to_cpu(self, p):
        """
        Offloads parameter to CPU from self.compute_device. If the parameter is
        already on CPU then this is a noop.
        """
        cpu_device = torch.device("cpu")
        if p.device == cpu_device:
            return
        with torch.no_grad():
            p.data = p.to(cpu_device)

    def _mixed_precision_enabled_for_params(self) -> bool:
        """
        Whether user explicitly enabled mixed precision for
        parameters or not.
        """
        return (
            self.mixed_precision is not None
            and self.mixed_precision.param_dtype is not None
        )

    def _mixed_precision_enabled_for_buffers(self) -> bool:
        """
        Whether user explicitly enabled mixed precision for
        buffers or not.
        """
        return (
            self.mixed_precision is not None
            and self.mixed_precision.buffer_dtype is not None
        )

    def _mixed_precision_enabled_for_reduce(self) -> bool:
        """
        Whether user explicitly enabled mixed precision for
        gradient reduction or not.
        """
        return (
            self.mixed_precision is not None
            and self.mixed_precision.reduce_dtype is not None
        )

    def _low_precision_hook_enabled(self) -> bool:
        """
        Wether a low precision hook is registered or not.
        """
        return (
            self._communication_hook is not None
            and self._communication_hook in LOW_PRECISION_HOOKS
        )

    def _cast_fp_inputs_to_precision(
        self, dtype: torch.dtype, *args: Any, **kwargs: Any
    ) -> Tuple[Any, Any]:
        """
        Casts floating point tensors in args and kwargs to precision given by dtype.
        requires_grad field is respected.
        """
        def cast_fn(x: torch.Tensor) -> torch.Tensor:
            if not torch.is_floating_point(x):
                return x
            y = x.to(dtype)
            # Explicitly copy over requires_grad context since this is happening
            # within torch.no_grad.
            if x.is_leaf:
                y.requires_grad = x.requires_grad
            return y

        with torch.no_grad():
            return (
                _apply_to_tensors(cast_fn, args),
                _apply_to_tensors(cast_fn, kwargs)
            )

    @torch.no_grad()
    def _cast_param_shards_to_dtype(self):
        """
        Allocates a mixed precision paramter shard and casts parameter shards to
        reduced precision by copying into this mixed precision shard. Note that
        if we are CPU offloading, this also implicitly loads the parameter shard
        back to GPU.
        """
        assert (
            self._mixed_precision_enabled_for_params()
        ), "Expected to only be called when mixed precision for parameters is enabled."
        with torch.cuda.stream(self._streams["mixed_precision_params"]):
            for p in self.params:
                assert p._mp_shard is not None
                _alloc_storage(p._mp_shard, size=p._local_shard.size())
                # Cast is done by copy
                p._mp_shard.copy_(
                    # no-op if not CPU offloading, otherwise nonblocking because
                    # p._local_shard is pinned in _init_param_attributes.
                    p._local_shard.to(p._mp_shard.device, non_blocking=True)
                )
                # Point p to the mp shard
                p.data = p._mp_shard
        # Block current stream on this copy work.
        torch.cuda.current_stream().wait_stream(self._streams["mixed_precision_params"])

    @torch.no_grad()
    def _free_mp_shard(self, params: List[FlatParameter]):
        """
        Deallocate storage for parameter's mixed precision shard.
        """
        assert (
            self._mixed_precision_enabled_for_params()
        ), "Expected to only be called when mixed precision for parameters is enabled."
        current_stream = torch.cuda.current_stream()
        for p in params:
            # mp_shard should always be allocated.
            assert p._mp_shard is not None
            # Shard is allocated in "mixed_precision_stream" and then we block
            # current stream on this stream, so don't free it until work in the
            # current stream is completed.
            p._mp_shard.record_stream(current_stream)
            _free_storage(p._mp_shard)

    def _cast_buffers(
        self,
        device: Optional[torch.device] = None,
        dtype: Optional[Dict[str, torch.dtype]] = None,
        memo: Optional[Set] = None,
        recurse: bool = True,
    ) -> None:
        """Move all buffers to the given *device* and *dtype*.
        If *device* is not given, then it will default to
        ``self.compute_device``, otherwise buffer will be moved to ``device``.
        In the case of nested FSDP instances, we will respect the child instance's
        ``compute_device`` configuration.
        If *dtype* is given, it must be a mapping of buffer name to buffer dtype,
            and this argument is currently only given to restore back to original
            buffer types during checkpoint. If *dtype* is not given, and we are
            in mixed precision training, the buffer will be cast to buffer_dtype,
            otherwise the buffer will not be cast.
        Args:
            device (torch.device, Optional):
                device to cast buffers to (defaults to compute_device)
            dtype: (Dict[str, torch.dtype], Optional):
                Mapping of buffer name to their dtype to cast to.
            memo (Set, Optional):
                set of modules that have already been processed
            recurse (bool, Optional):
                Whether to call _cast_buffers recursively on nested FSDP
                instances (default is True).
        """
        if memo is None:
            memo = set()
        for module in self.modules():
            if module is not self and isinstance(module, FullyShardedDataParallel) and recurse:
                # Allow any child FSDP instances to handle their own buffers.
                module._cast_buffers(device=device, dtype=dtype, memo=memo, recurse=recurse)
            elif module not in memo:
                memo.add(module)
                for name, buf in module.named_buffers(recurse=False):
                    if buf is None:
                        continue
                    buf = buf.to(device=device or self.compute_device)
                    if name not in self._buffer_name_to_orig_dtype:
                        self._buffer_name_to_orig_dtype[name] = buf.dtype
                    # If given, cast buffer to the given dtype. This is used to
                    # suppport mixed precision for buffers
                    # (given by self.mixed_precision.buffer_dtype) and also used
                    # to restore the buffer dtype to the original precision for
                    # state_dict() calls.
                    # Note that non-floating point buffers are not casted.
                    if torch.is_floating_point(buf):
                        # We are restoring the original buffer type in
                        # preparation for checkpoint.
                        if dtype:
                            buf = buf.to(dtype=dtype[name])
                        # Note that we don't pass in self.mixed_precision.buffer_dtype
                        # recursively into _cast_buffers, as we want to respect
                        # mp config for child FSDP instances.
                        elif self._mixed_precision_enabled_for_buffers():
                            buf = buf.to(self.mixed_precision.buffer_dtype)

                    setattr(module, name, buf)

    @torch.no_grad()
    def _shard_parameters(self) -> None:
        """
        At initialization we wrap a module with full parameters and shard the
        parameters in-place. Sharding is implemented by viewing each parameter
        as a 1D Tensor and retaining only a single slice, where the slice size
        is determined by the number of data parallel workers.
        After this initial sharding is complete, the user can initialize a
        ``torch.optim.Optimizer`` in the usual way, i.e.::
        .. code-block:: python
            optim = torch.optim.Adam(sharded_module.parameters(), lr=0.0001)
        The optimizer will see only a single slice of parameters and will thus
        allocate less memory for optimizer state, avoiding redundancy across
        data parallel workers.
        """
        for handle in self._handles:
            p = handle.flat_param
            assert not p._is_sharded, "Param should have not been sharded yet."
            assert (
                p.is_floating_point()
            ), "Autograd does not support operations for integer type."

            # Sharding is done only when world_size is larger than 1 and
            # sharding_strategy!=NO_SHARD.
            p._is_sharded = (  # type: ignore[attr-defined]
                self.world_size > 1
                and self.sharding_strategy != ShardingStrategy.NO_SHARD
            )

            if not p._is_sharded:  # type: ignore[attr-defined]
                continue

            # Save the original storage and free it later on.
            # Since we're modifying the tensor's storage directly,
            # make sure the tensor is the sole occupant of the storage.
            assert (
                p.storage_offset() == 0
            ), "The tensor is not the sole occupant of the storage."
            orig_storage = p.storage()

            # Replace p with the relevant shard.
            local_shard, numel_padded = FlatParamHandle._get_shard(p, self.rank, self.world_size)
            p.set_(local_shard)  # type: ignore[call-overload]
            handle.init_shard_metadata(local_shard.numel(), numel_padded, self.rank)

            # Free storage that contains the original full data.
            if orig_storage.size() > 0:
                orig_storage.resize_(0)  # type: ignore[attr-defined]

    def __getattr__(self, name: str) -> Any:
        """Forward missing attributes to wrapped module."""
        try:
            return super().__getattr__(name)  # defer to nn.Module's logic
        except AttributeError:
            return getattr(self._fsdp_wrapped_module, name)

    def __getitem__(self, key: int) -> Any:
        """Forward indexing calls in case the module is a nn.Sequential."""
        return self._fsdp_wrapped_module.__getitem__(key)  # type: ignore[operator]

    def _reset_lazy_init(self) -> None:
        """
        Reset instance so :func:`_lazy_init` will run on the next forward.
        """
        self._is_root: Optional[bool] = None
        self._streams: Dict[str, torch.cuda.Stream] = {}
        self._fsdp_graph_order: List[nn.Module] = []
        self._my_fsdp_idx_in_graph: Optional[int] = None
        self._pre_backward_hook_full_params_prefetched: bool = False
        self._forward_full_params_prefetched: bool = False

        for p in self.params:
            if hasattr(p, "_local_shard"):
                # reset attributes that are added in _init_param_attributes, as
                # part of _lazy_init
                del p._local_shard  # type: ignore[attr-defined]
        # set 'self.reshard_after_forward' flag based on self.sharding_strategy
        self._init_reshard_after_forward()

    def _init_reshard_after_forward(self):
        if self.sharding_strategy == ShardingStrategy.FULL_SHARD:
            # Free full params and keep shard only after forward
            self.reshard_after_forward = True
        elif self.sharding_strategy == ShardingStrategy.SHARD_GRAD_OP:
            # Keep full params in the GPU memory until backward
            # computation is done
            self.reshard_after_forward = False
        elif self.sharding_strategy == ShardingStrategy.NO_SHARD:
            # self.reshard_after_forward is not used when NO_SHARD
            # is set, just setting it as False here
            self.reshard_after_forward = False
        else:
            raise RuntimeError(
                "sharding_strategy only supports FULL_SHARD, SHARD_GRAD_OP and NO_SHARD right now."
            )

    def _lazy_init(self) -> None:
        """
        Performs initialization lazily, typically right before the first
        forward pass. The laziness is needed to ensure that the parameter
        device/dtype and the FSDP hierarchy have finalized.

        This method's actual logic only runs on the root FSDP instance, which
        performs initialization for all non-root FSDP instances to avoid
        partial initialization.
        """
        if self._is_root is not None:
            return  # no-op: already initialized
        if not torch.cuda.is_available():
            # Allow the FSDP constructor to run even with CUDA but check this
            # once we start real execution
            raise RuntimeError("FSDP does not support CPU only execution")
        # The following logic is only run on the root FSDP instance
        self._is_root = True
        self._assert_state(TrainingState_.IDLE)
        self._init_streams()
        self._cast_buffers(recurse=True)
        for param in self.params:
            self._init_param_attributes(param)
        # Do not reshard the root's parameters at the end of the forward pass
        # with the intention that they are immediately used in the backward
        # pass gradient computation (though this may not be true)
        self.reshard_after_forward = False
        self._exec_order_data.init(self)
        # Initialize non-root FSDP instances and share attributes from the root
        # to non-root instances (e.g. streams for overlapping)
        for fsdp_module in self.fsdp_modules(self):
            if fsdp_module is not self:
                # Relax the assert for non-root FSDP instances in case the
                # nested initialized module is wrapped again in FSDP later (e.g.
                # after training to run inference)
                assert fsdp_module._is_root is None or not fsdp_module._is_root, (
                    "Non-root FSDP instance's `_is_root` should not have been "
                    "set yet or should have been set to `False`"
                )
                fsdp_module._is_root = False
                fsdp_module._streams = self._streams
                fsdp_module._fsdp_graph_order = self._fsdp_graph_order
                fsdp_module._exec_order_data = self._exec_order_data
                for param in fsdp_module.params:
                    fsdp_module._init_param_attributes(param)

    @torch.no_grad()
    def _init_param_attributes(self, p: FlatParameter) -> None:
        """
        We manage several attributes on each Parameter instance. The first is
        set by :func:`_shard_parameters`:
            ``_is_sharded``: ``True`` if the Parameter is sharded or ``False``
                if the Parameter is intentionally not sharded (in which case we
                will all-reduce grads for this param). Currently the way
                `_is_sharded = False` is if world_size = 1 or sharding strategy
                is NO_SHARD.
        A few attributes are set here:
            ``_local_shard``: a single shard of the parameter. This is needed to
                recover the shard after rebuilding full parameter in forward
                and backward.
            ``_full_param_padded``: the full weight (padded to be evenly
                divisible by ``world_size``), used for computation in the
                forward and backward pass. It is initialized with the
                appropriate size and then has its storage freed. This will be
                resized in place and only materialized (via all-gather) as needed.
        Another attribute is set by :func:`_register_post_backward_hooks`:
            ``_shard_bwd_hook``: it holds the parameter's AccumulateGrad object
                and the registered post hook handle.
        """
        assert hasattr(p, "_is_sharded"), "Parameters should have been sharded during construction."
        # If _local_shard has been set in the first lazy init and
        # current parameter is pointed to _local_shard, no need to
        # set the _local_shard again.
        if hasattr(p, "_local_shard"):
            # If CPU offloading, p._local_shard should have been placed on CPU
            # during its first lazy construction.
            if self.cpu_offload.offload_params:
                assert p._local_shard.device == torch.device(  # type: ignore[attr-defined]
                    "cpu"
                ), (
                    "Expected p._local_shard to be on CPU, "  # type: ignore[attr-defined]
                    f"but it's on {p._local_shard.device}"  # type: ignore[attr-defined]
                )
            return

        # A single shard of the parameters. Also makes p._local_shard to be on
        # CPU if we are CPU offloading, since p.data would be on CPU during
        # init.
        if self.cpu_offload.offload_params:
            assert p.device == torch.device("cpu"), (
                "Expected param to be on CPU when cpu_offloading is enabled. "
                "If CPU offloading is enabled correctly, you may be "
                "accidentally moving the model to CUDA after FSDP initialization."
            )
        p._local_shard = p.data  # type: ignore[attr-defined]
        # If CPU offloading, pin the memory to enable faster CPU -> GPU device
        # transfer.
        if self.cpu_offload.offload_params:
            assert p._local_shard.device == torch.device("cpu")  # type: ignore[attr-defined]
            p._local_shard.pin_memory()  # type: ignore[attr-defined]
            # When offloading parameters, also move the grad shard to CPU during
            # backward pass. In this case, it's important to pre-allocate the
            # CPU grad shard in pinned memory so that we can do a non-blocking
            # transfer.
            p._cpu_grad = torch.zeros_like(  # type: ignore[attr-defined]
                p, device=torch.device("cpu")
            ).pin_memory()

        # If mixed_precision, maintain reduced precision param shard on
        # compute_device for computation in fwd/bwd. We resize storage to 0 here
        # and rematerialize before building the full param when needed. After
        # fwd/bwd, it is freed and we only hold on to the full precision shard.
        # As a result, this reduced precision shard is not allocated if we are
        # not in the forward/backward pass.
        if (
            self._mixed_precision_enabled_for_params()
        ):
            p._mp_shard = torch.zeros_like(
                p._local_shard,
                device=self.compute_device,
                dtype=self.mixed_precision.param_dtype
            )
            _free_storage(p._mp_shard)

        # We also maintain a full-sized parameter of type self.compute_dtype.
        # We resize the storage to size 0 at init (here) and only materialize
        # as needed. The storage may contain padding elements so that it is
        # evenly divisible by world_size, although these padding elements will
        # be removed before the relevant computation.
        if p._is_sharded:  # type: ignore[attr-defined]
            # We set p._full_param_padded's dtype to the desired parameter dtype
            # in the case of mixed precision. This is so that when we all_gather
            # into full_param_padded it can occur without issues and result in
            # full_param_padded having the expected param_dtype.
            full_param_dtype = (
                p.dtype if not self._mixed_precision_enabled_for_params()
                else self.mixed_precision.param_dtype
            )
            p._full_param_padded = torch.zeros(  # type: ignore[attr-defined]
                p.numel() * self.world_size,
                device=self.compute_device,
                dtype=full_param_dtype,
            )
            _free_storage(p._full_param_padded)  # type: ignore[attr-defined]

        # Track whether the `FlatParameter`'s post-backward hook has been
        # called for validation in `_wait_for_post_backward()`
        p._post_backward_called = False

    def _init_streams(self) -> None:
        """Initializes CUDA streams for overlapping data transfer and
        computation. This should only be called on the root FSDP instance."""
        assert self._is_root
        if torch.cuda.is_available():
            # Stream for all-gathering parameters.
            self._streams["all_gather"] = torch.cuda.Stream()
            # Stream for overlapping grad reduction with the backward pass.
            self._streams["post_backward"] = torch.cuda.Stream()
            # Stream to move main params to self.mixed_precision.param_dtype
            # for forward pass.
            if self._mixed_precision_enabled_for_params():
                self._streams["mixed_precision_params"] = torch.cuda.Stream()

    def _wait_for_previous_optim_step(self) -> None:
        """
        The root :class:`FullyShardedDataParallel` instance needs to
        synchronize with the default stream to ensure that the previous
        optimizer step is done.
        """
        if not torch.cuda.is_available() or not self._is_root:
            return
        if self._mixed_precision_enabled_for_params():
            self._streams["mixed_precision_params"].wait_stream(
                torch.cuda.current_stream()
            )
        self._streams["all_gather"].wait_stream(torch.cuda.current_stream())

    def _need_prefetch_full_params(self, state: TrainingState_) -> bool:
        allowed_states = (
            TrainingState_.FORWARD, TrainingState_.BACKWARD_PRE, TrainingState_.BACKWARD_POST
        )
        assert state in allowed_states, f"state needs to be in the set of {allowed_states}"
        valid_fsdp_graph_and_index = (
            self._fsdp_graph_order is not None
            and self._my_fsdp_idx_in_graph is not None
        )
        if state == TrainingState_.FORWARD:
            return (
                self.forward_prefetch
                and valid_fsdp_graph_and_index
                and self._my_fsdp_idx_in_graph < len(self._fsdp_graph_order) - 1
                and self._fsdp_graph_order[self._my_fsdp_idx_in_graph + 1].training_state
                != TrainingState_.FORWARD
            )
        elif state == TrainingState_.BACKWARD_PRE:
            return (
                self.backward_prefetch == BackwardPrefetch.BACKWARD_PRE
                and valid_fsdp_graph_and_index
                and self._my_fsdp_idx_in_graph > 0
                and self._fsdp_graph_order[self._my_fsdp_idx_in_graph - 1].training_state
                != TrainingState_.BACKWARD_POST
            )
        else:
            return (
                self.backward_prefetch == BackwardPrefetch.BACKWARD_POST
                and valid_fsdp_graph_and_index
                and self._my_fsdp_idx_in_graph > 0
                and self._fsdp_graph_order[self._my_fsdp_idx_in_graph - 1].training_state
                != TrainingState_.BACKWARD_POST
                and self._fsdp_graph_order[
                    self._my_fsdp_idx_in_graph - 1
                ]._need_rebuild_full_params
            )

    @staticmethod
    @contextlib.contextmanager
    def state_dict_type(
        module: nn.Module,
        state_dict_type: StateDictType,
        state_dict_config: Optional[StateDictConfig] = None,
    ) -> Generator:
        """
        A context manager to set the ``state_dict_type`` of all the descendant
        FSDP modules of the target module. The target module does not have to
        be a FSDP module. If the target module is a FSDP module, its
        ``state_dict_type`` will also be changed.

        .. note:: This API should be called for only the top-level (root)
            module.

        .. note:: This API enables users to transparently use the conventional
            ``state_dict`` API to take model checkpoints in cases where the
            root FSDP module is wrapped by another ``nn.Module``. For example,
            the following will ensure ``state_dict``  is called on all non-FSDP
            instances, while dispatching into `local_state_dict` implementation
            for FSDP:

        Example::

            >>> # xdoctest: +SKIP("undefined variables")
            >>> model = DDP(FSDP(...))
            >>> with FSDP.state_dict_type(model, StateDictType.LOCAL_STATE_DICT):
            >>>     checkpoint = model.state_dict()

        Args:
            module (torch.nn.Module): Root module.
            state_dict_type (StateDictType): the desired ``state_dict_type`` to set.
        """
        prev_state_dict_type = None
        prev_state_dict_config = None
        # Use default config a state_dict config is not set.
        if state_dict_config is None:
            state_dict_config = _state_dict_type_to_config[state_dict_type]()
        for submodule in FullyShardedDataParallel.fsdp_modules(module):
            if prev_state_dict_type is None:
                prev_state_dict_type = submodule._state_dict_type
            if prev_state_dict_config is None:
                prev_state_dict_config = submodule._state_dict_config
            if prev_state_dict_type != submodule._state_dict_type:
                raise RuntimeError("All FSDP module should the same state_dict_type.")
            if type(prev_state_dict_config) != type(submodule._state_dict_config):
                raise RuntimeError(
                    "All FSDP modules should have the same type of state_dict_config."
                )

            expected_state_dict_config_type = _state_dict_type_to_config[state_dict_type]
            if expected_state_dict_config_type != type(state_dict_config):
                raise RuntimeError(
                    f"Expected state_dict_config of type {expected_state_dict_config_type} but got {type(state_dict_config)}"
                )
            submodule._state_dict_type = state_dict_type
            submodule._state_dict_config = state_dict_config
        try:
            yield
        finally:
            assert prev_state_dict_type is not None  # Avoid mypy warning
            assert prev_state_dict_config is not None  # Avoid mypy warning
            for submodule in FullyShardedDataParallel.fsdp_modules(module):
                submodule._state_dict_type = prev_state_dict_type
                submodule._state_dict_config = prev_state_dict_config

    def _convert_to_wrapped_module_name(self, module_name: str) -> str:
        module_name = module_name.replace(f"{FPW_MODULE}.", "")
        module_name = module_name.replace(f"{FPW_MODULE}", "")
        if module_name:
            module_name = f"{module_name}."
        # Activation checkpoint adds a prefix that has to be
        # removed as well.
        module_name = module_name.replace(
            f"{checkpoint_wrapper._CHECKPOINT_PREFIX}.", ""
        )
        return module_name

    @property
    def _param_fqns(self) -> Iterator[Tuple[str, str, str]]:
        for param_name, module_name in (
            self._fsdp_wrapped_module.handle.parameter_module_names()
        ):
            module_name = self._convert_to_wrapped_module_name(module_name)
            fqn = f"{module_name}{param_name}"
            yield fqn, param_name, module_name

    def _full_post_state_dict_hook(
        self,
        state_dict: Dict[str, Any],
        prefix: str,
    ) -> Dict[str, Any]:
        """
        Hook that runs after model.state_dict() is called before returning result to
        user. For FSDP, we may have to clone the tensors in state_dict as params go
        back to sharded version after _summon_full_params ends, and also remove
        "_fsdp_wrapped_module" prefix.
        """
        _replace_by_prefix(state_dict, prefix + f"{FSDP_WRAPPED_MODULE}.", prefix)
        self._assert_state([TrainingState_.SUMMON_FULL_PARAMS])
        # Return early for trivial cases
        if not state_dict or not self._fsdp_wrapped_module.has_params:
            return state_dict

        # If the `FlatParameter` is registered, then this rank only needed to
        # participate in the all-gather but does not actually save the state
        # dict (e.g. when `rank0_only=True` and `self.rank != 0`)
        if hasattr(self._fsdp_wrapped_module, "flat_param"):
            return state_dict

        offload_to_cpu = self._state_dict_config.offload_to_cpu
        cpu_device = torch.device("cpu")

        # Loop only the parameters saved in self._fsdp_wrapped_module to avoid
        # processing buffers.
        for fqn, param_name, module_name in self._param_fqns:
            fqn = f"{prefix}{fqn}"
            clean_key = fqn
            clean_prefix = clean_tensor_name(prefix)
            # Strip prefix out of key if needed as buffer names and param names
            # do not have prefix considered as they are not computed in `state_dict`
            # call.
            if clean_key.startswith(clean_prefix):
                clean_key = clean_key[len(clean_prefix):]

            # Clone non-ignored parameters before exiting the
            # `_summon_full_params()` context
            assert fqn in state_dict, (
                f"FSDP assumes {fqn} is in the state_dict but the state_dict "
                f"only has {state_dict.keys()}. prefix={prefix}, "
                f"module_name={module_name} param_name={param_name} rank={self.rank}."
            )
            if clean_key not in self._ignored_param_names and \
                    not getattr(state_dict[fqn], "_has_been_cloned", False):
                try:
                    state_dict[fqn] = state_dict[fqn].clone().detach()
                    state_dict[fqn]._has_been_cloned = True  # type: ignore[attr-defined]
                except BaseException as e:
                    warnings.warn(
                        f"Failed to clone() tensor with name {fqn}. This may mean "
                        "that this state_dict entry could point to invalid memory "
                        "regions after returning from state_dict() call if this "
                        "parameter is managed by FSDP. Please check clone "
                        f"implementation of {fqn}. Error: {str(e)}"
                    )

        # Offload the buffer to CPU if needed -- we do not do this in
        # `_summon_full_params()` since without care, that would free
        # the original buffer's GPU memory and require reallocating
        # that memory later; this only affects the state dict's buffer
        # variable and leaves the original buffer's GPU memory intact
        if offload_to_cpu:
            for clean_key in self._buffer_names:
                # This is a hack to support activation checkpoint.
                clean_key = clean_key.replace(
                    f"{checkpoint_wrapper._CHECKPOINT_PREFIX}.", ""
                )
                fqn = f"{prefix}{clean_key}"
                if state_dict[fqn].device != cpu_device:
                    state_dict[fqn] = state_dict[fqn].to(cpu_device)
        return state_dict

    def _local_post_state_dict_hook(
        self,
        state_dict: Dict[str, Any],
        prefix: str,
    ) -> Dict[str, Any]:
        """
        This hook create a ShardedTensor from the local flat_param and replace
        the state_dict[f"{prefix}{FLAT_PARAM}] with the ShardedTensor. No copy
        will happen. The underlying storage is the same.
        """
        _replace_by_prefix(state_dict, f"{prefix}{FSDP_WRAPPED_MODULE}.", prefix)
        if not self._fsdp_wrapped_module.has_params:
            return state_dict

        # state_dict[f"{prefix}{FLAT_PARAM}"] exists and has the same tensor
        # value as the flat_param but it is a pure Tensor because
        # nn.Module.state_dict() will detach the parameter. Therefore, we need
        # to get flat_param from the FlattenParamsWrapper to get the metadata.
        flat_param = getattr(self._fsdp_wrapped_module, FLAT_PARAM, None)
        assert flat_param is not None
        # Construct a ShardedTensor from the flat_param.
        full_numel = flat_param._unsharded_size.numel()
        shard_offset = flat_param.numel() * self.rank
        valid_data_size = flat_param.numel() - flat_param._shard_numel_padded
        if valid_data_size > 0 and flat_param._shard_numel_padded > 0:
            flat_param = flat_param.narrow(0, 0, valid_data_size)
        local_shards = [
            Shard.from_tensor_and_offsets(flat_param, [shard_offset], self.rank)
        ]
        state_dict[f"{prefix}{FLAT_PARAM}"] = init_from_local_shards(
            local_shards, full_numel, process_group=self.process_group
        )  # type: ignore[assignment]

        return state_dict

    @torch.no_grad()
    def _sharded_post_state_dict_hook(
        self,
        state_dict: Dict[str, Any],
        prefix: str,
    ) -> Dict[str, Any]:
        """
        The hook replaces the unflattened, unsharded parameter in the state_dict
        with a unflattened, sharded parameter (a ShardedTensor).
        """
        _replace_by_prefix(state_dict, f"{prefix}{FSDP_WRAPPED_MODULE}.", prefix)
        if not self._fsdp_wrapped_module.has_params:
            return state_dict

        assert self.training_state != TrainingState_.SUMMON_FULL_PARAMS, (
            "Inside _sharded_post_load_state_dict_hook, the training_state must "
            "not be SUMMON_FULL_PARAMS."
        )
        with self._summon_full_params(recurse=False, writeback=False):
            for fqn, _, _ in self._param_fqns:
                # Create a ShardedTensor for the unflattened, non-sharded parameter.
                param = functools.reduce(getattr, fqn.split("."), self.module)
                state_dict[f"{prefix}{fqn}"] = _create_chunk_sharded_tensor(
                    tensor=param,
                    rank=self.rank,
                    world_size=self.world_size,
                    device_per_node=torch.cuda.device_count(),
                    pg=self.process_group
                )  # type: ignore[assignment]
        state_dict.pop(f"{prefix}{FLAT_PARAM}")
        return state_dict

    @staticmethod
    def _post_state_dict_hook(
        module: nn.Module,
        state_dict: Dict[str, Any],
        prefix: str,
        *args: Any,
    ) -> Dict[str, Any]:
        """
        _post_state_dict_hook() is called after the state_dict() of this
        FSDP module is executed. ``self._state_dict_type`` is used to decide
        what postprocessing will be done.
        """
        self = cast(FullyShardedDataParallel, module)
        processed_state_dict = self._post_state_dict_hook_fn[self._state_dict_type](state_dict, prefix)
        # Restore buffers, which currently are in their full precision type,
        # back to their mixed precision type. This is because buffers are cast
        # during lazy_init() and stay at their mixed precision type before/after
        # forward/backward. As a result state_dict() should maintain this.
        if (
            self._is_root
            and self._mixed_precision_enabled_for_buffers()
        ):
            self._cast_buffers(recurse=True)
        return processed_state_dict

    def state_dict(self, *args, **kwargs):
        """
        This is the entry point of all three FSDP ``state_dict`` APIs: full,
        local, and sharded. For the full state dict
        (``StateDictType.FULL_STATE_DICT``), FSDP attempts to unshard the model
        on all ranks, which may result in an OOM error if the full model cannot
        fit on a single GPU. In that case, users may pass in a
        :class:`FullStateDictConfig` to only save the checkpoint on rank 0 and/
        or to offload it to CPU memory layer by layer, enabling much larger
        checkpoints. If the full model cannot fit in CPU memory, then users may
        instead take a local state dict (``StateDictType.LOCAL_STATE_DICT``)
        that only saves the local shard of the model. The sharded state dict
        (``StateDictType.SHARDED_STATE_DICT``) saves the model parameters as
        ``ShardedTensor`` s. The ``state_dict`` type can be configured using
        the :meth:`state_dict_type` context manager.

        Example::

            >>> # xdoctest: +SKIP("undefined variables")
            >>> import torch
            >>> from torch.distributed.fsdp import FullyShardedDataParallel as FSDP
            >>> from torch.distributed.fsdp import StateDictType
            >>> torch.cuda.set_device(device_id)
            >>> my_module = nn.Linear(...)
            >>> sharded_module = FSDP(my_module)
            >>> full_state_dict_config = FullStateDictConfig(offload_to_cpu=True, rank0_only=True)
            >>> with FSDP.state_dict_type(sharded_module, StateDictType.FULL_STATE_DICT, full_state_dict_config):
            >>>     full_dict = sharded_module.state_dict()
            >>> full_dict.keys()
            >>> odict_keys(['weight', 'bias'])
            >>> # using local state dict
            >>> with FSDP.state_dict_type(sharded_module, StateDictType.LOCAL_STATE_DICT):
            >>>     local_dict = sharded_module.state_dict()
            >>> local_dict.keys()
            >>> odict_keys(['flat_param', 'inner.flat_param'])

        .. warning:: This needs to be called on all ranks, since synchronization
            primitives may be used.
        """
        # TODO (rohan-varma): separate these out once a state_dict pre-hook
        # is available.
        if torch.cuda.is_available():
            torch.cuda.synchronize()
        self._lazy_init()
        if self._state_dict_type == StateDictType.FULL_STATE_DICT:
            # Get config args
            full_state_dict_config = (
                self._state_dict_config if self._state_dict_config is not None
                else FullStateDictConfig()
            )
            rank0_only = full_state_dict_config.rank0_only
            offload_to_cpu = full_state_dict_config.offload_to_cpu
            summon_ctx = (
                self._summon_full_params(
                    recurse=False, writeback=False, offload_to_cpu=offload_to_cpu, rank0_only=rank0_only
                )
                if self.training_state != TrainingState_.SUMMON_FULL_PARAMS else
                contextlib.suppress()
            )
            with summon_ctx:
                # Since buffers are not sharded and stay casted, restore them to their
                # original user module specified types for checkpoint. We take care to
                # recast in post_state_dict_hook for consistency with the fact that
                # buffers stay casted after forward/backward. We must have the
                # call here instead of above because _summon_full_params itself
                # calls _lazy_init() which would cast the buffers.
                if (
                    self._is_root
                    and self._mixed_precision_enabled_for_buffers()
                ):
                    self._cast_buffers(
                        dtype=self._buffer_name_to_orig_dtype, recurse=False
                    )
                state_dict = super().state_dict(*args, **kwargs)

            # TODO: support offload to CPU in post state dict hook.
            if not rank0_only or self.rank == 0:
                return state_dict
            else:
                return {}

        elif (
            self._state_dict_type == StateDictType.LOCAL_STATE_DICT or
            self._state_dict_type == StateDictType.SHARDED_STATE_DICT
        ):
            if (
                self._fsdp_wrapped_module.flat_param is not None and
                not self._fsdp_wrapped_module.flat_param._is_sharded
            ):
                raise RuntimeError(
                    "sharded_state_dict/local_state_dict can only be called "
                    "when parameters are flatten and sharded."
                )
            return super().state_dict(*args, **kwargs)
        else:
            raise ValueError(f"Unknown StateDictType {self._state_dict_type}.")

    def _local_state_dict(self, *args: Any, **kwargs: Any) -> Any:
        """
        Returns the local state of the module. Parameters are flattened and
        sharded, so the resulting state_dict can only be loaded after the module
        has been wrapped with FSDP.
        """
        with self.state_dict_type(self, StateDictType.LOCAL_STATE_DICT):
            return self.state_dict(*args, **kwargs)

    def _full_post_load_state_dict_hook(self, *args, **kwargs) -> None:
        # We should exit summon_full_params context.
        self._assert_state([TrainingState_.SUMMON_FULL_PARAMS])
        assert getattr(self, '_full_param_ctx', None) is not None
        self._full_param_ctx.__exit__(None, None, None)
        self._full_param_ctx = None

    def _sharded_state_dict(self, *args: Any, **kwargs: Any) -> Any:
        """
        Returns the sharded states of the module. Parameters are unflattened and
        sharded, so the resulting state_dict can be used with any parallelism
        (e.g., DPP, model parallelism, and single trainer) after a valid
        resharding.
        """
        with self.set_state_dict_type(StateDictType.SHARDED_STATE_DICT):
            return self.state_dict(self, *args, **kwargs)

    def _full_pre_load_state_dict_hook(
        self,
        state_dict: Dict[str, Any],
        prefix: str,
    ) -> None:
        # We do not expect to be calling pre-hooks twice without post-hook
        # call in between.
        assert getattr(self, '_full_param_ctx', None) is None
        # Note that it needs writeback=True to persist.
        self._full_param_ctx = self._summon_full_params(
            recurse=False, writeback=True
        )
        self._full_param_ctx.__enter__()
        _replace_by_prefix(state_dict, prefix, prefix + f"{FSDP_WRAPPED_MODULE}.")

    def _local_post_load_state_dict_hook(self, *args, **kwargs) -> None:
        pass

    def _local_pre_load_state_dict_hook(
        self,
        state_dict: Dict[str, Any],
        prefix: str,
    ) -> None:
        """
        This hook finds the local flat_param for this FSDP module from the
        state_dict. The flat_param should be a ShardedTensor. This hook converts
        the ShardedTensor to a tensor. No copy happen unless padding is required.
        """
        _replace_by_prefix(state_dict, prefix, f"{prefix}{FSDP_WRAPPED_MODULE}.")
        fqn = f"{prefix}{FSDP_WRAPPED_MODULE}.{FLAT_PARAM}"
        if fqn not in state_dict:
            assert getattr(self._fsdp_wrapped_module, FLAT_PARAM, None) is None, (
                "No flat parameter in state_dict but self._fsdp_wrapped_module.flat_param is not None"
            )
            return
        load_tensor = state_dict[fqn]
        assert isinstance(
            load_tensor, ShardedTensor
        ), "Tensors in local_state_dict should be ShardedTensor."

        # Convert the ShardedTensor to a Tensor.
        shards = load_tensor.local_shards()
        assert len(shards), "load_local_state_dict assume one shard per ShardedTensor."
        load_tensor = cast(torch.Tensor, shards[0].tensor)

        # Get the metada of the flat_param to decide whether to pad the loaded
        # tensor.
        flat_param = self._fsdp_wrapped_module.flat_param
        assert flat_param is not None
        if flat_param._shard_numel_padded not in (0, flat_param.numel()):
            assert load_tensor.numel() < flat_param.numel(), (
                f"Local shard size = {flat_param.numel()} and the tensor in "
                f"the state_dict is {load_tensor.numel()}."
            )
            load_tensor = F.pad(load_tensor, [0, flat_param._shard_numel_padded])
        state_dict[fqn] = load_tensor

    def _sharded_post_load_state_dict_hook(self, *args, **kwargs) -> None:
        pass

    def _sharded_pre_load_state_dict_hook(
        self,
        state_dict: Dict[str, Any],
        prefix: str,
    ) -> None:
        """
        The hook combines the unflattened, sharded parameters (ShardedTensor) to
        a new FlatParameter and shards the new FlatParameter to the local chunk.
        """
        _replace_by_prefix(state_dict, prefix, prefix + f"{FSDP_WRAPPED_MODULE}.")
        if not self._fsdp_wrapped_module.has_params:
            return

        if not self._fsdp_wrapped_module.flat_param._is_sharded:
            raise RuntimeError(
                "load_sharded_state_dict can only be called when parameters "
                "are flatten and sharded."
            )

        nonsharded_tensors = []
        # TODO: Reduce the communication by using only one _all_gather_base to
        # gather all the parameters in this layer. This can be achieved by
        # concatenated all the local shards and then append the padding.
        # https://github.com/pytorch/pytorch/issues/77461
        for (param_name, _, module_name) in self._fsdp_wrapped_module.handle.flat_param._param_infos:
            module_name = self._convert_to_wrapped_module_name(module_name)
            fqn = f"{prefix}{FSDP_WRAPPED_MODULE}.{module_name}{param_name}"
            param = state_dict.pop(fqn)

            # All-gather the param (ShardedTensor)
            shards = param.local_shards()
            local_tensor = cast(torch.Tensor, shards[0].tensor).flatten()
            dim_0_size = param.size()[0]
            param_numel = param.size().numel()
            chunk_size = (
                math.ceil(dim_0_size / self.world_size) * param_numel // dim_0_size
            )
            num_padding = chunk_size - local_tensor.numel()
            if num_padding > 0:
                local_tensor = F.pad(local_tensor, [0, num_padding])
            tensor = torch.empty(
                chunk_size * self.world_size, dtype=local_tensor.dtype
            ).cuda()
            dist._all_gather_base(tensor, local_tensor, group=self.process_group)
            tensor = tensor.narrow(0, 0, param_numel).reshape(param.size())
            nonsharded_tensors.append(tensor)

        # Create a new flat_param from the loaded, non-sharded tensors.
        flat_param = self._fsdp_wrapped_module.flat_param
        loaded_flat_param = FlatParamHandle.flatten_params(nonsharded_tensors, requires_grad=False)

        # Get the chunk from the loaded flat_param for the local rank.
        loaded_flat_param, num_to_pad = FlatParamHandle._get_shard(
            loaded_flat_param, self.rank, self.world_size,
        )
        assert flat_param.numel() == loaded_flat_param.numel(), (
            f"The loaded local chunk has different numel({flat_param.numel()}) "
            f"from the local chunk {flat_param.numel()}."
        )
        assert flat_param._shard_numel_padded == num_to_pad, (
            f"The loaded local chunk has different padding({num_to_pad}) "
            f"from the local chunk {flat_param._shard_numel_padded}."
        )
        state_dict[f"{prefix}_fsdp_wrapped_module.flat_param"] = loaded_flat_param

    @staticmethod
    def _pre_load_state_dict_hook(
        module: nn.Module,
        state_dict: Dict[str, Any],
        prefix: str,
        *args: Any,
    ) -> None:
        """
        ``_pre_state_dict_hook` is called before ``self._load_from_state_dict()``
        is called. ``self._state_dict_type`` is used to decide what preprocessing
        will be done.
        """
        # Code that is common for all state_dict impls
        self = cast(FullyShardedDataParallel, module)
        if torch.cuda.is_available():
            torch.cuda.synchronize()
        # Dispatch into state_dict specific implementation of pre-hook.
        self._pre_load_state_dict_hook_fn[self._state_dict_type](state_dict, prefix)

    @staticmethod
    def _post_load_state_dict_hook(module: nn.Module, *args: Any) -> None:
        # Code that is common for all state_dict impls
        self = cast(FullyShardedDataParallel, module)
        # Dispatch into state_dict type specific implementation of post-hook for
        # loading state_dict.
        self._post_load_state_dict_hook_fn[self._state_dict_type]()

    def load_state_dict(
        self,
        state_dict: Mapping[str, Any],
        *args,
        **kwargs,
    ) -> NamedTuple:
        """
        The entry point of all three FSDP ``load_state_dict`` APIs. By default,
        calling ``load_state_dict`` on an FSDP module will result in FSDP
        attempting to load a "full" state_dict, i.e. a state_dict consisting of
        full, unsharded, unflattened original module parameters. This requires
        FSDP to load the full parameter context on each rank which could result
        in GPU OOM. As a result, :func:`state_dict_type` API is available to
        configure between ``load_state_dict`` implementations. User can thus use
        ``with self.state_dict_type(self, StateDictType.LOCAL_STATE_DICT)`` context
        manager to load a local state dict checkpoint that will restore only
        local shards of the module. Currently, the only supported
        implementations are ``StateDictType.LOCAL_STATE_DICT`` and
        ``StateDictType.FULL_STATE_DICT`` (default). Please see :func:`state_dict`
        for documentation around creating an FSDP checkpoint.

        Example::

            >>> # xdoctest: +SKIP("undefined variables")
            >>> import torch
            >>> from torch.distributed.fsdp import FullyShardedDataParallel as FSDP
            >>> from torch.distributed.fsdp import StateDictType
            >>> torch.cuda.set_device(device_id)
            >>> my_module = nn.Linear(...)
            >>> sharded_module = FSDP(my_module)
            >>> checkpoint = torch.load(PATH)
            >>> full_state_dict = checkpoint['full_state_dict']
            >>> with FSDP.state_dict_type(sharded_module, StateDictType.FULL_STATE_DICT):
            >>>     sharded_module.load_state_dict(full_state_dict)
            >>> full_dict.keys()
            >>> odict_keys(['weight', 'bias'])
            >>> # using local state dict
            >>> local_state_dict = checkpoint['local_state_dict']
            >>> with FSDP.state_dict_type(sharded_module, StateDictType.LOCAL_STATE_DICT):
            >>>     sharded_module.load_state_dict(local_state_dict)
            >>> local_dict.keys()
            >>> odict_keys(['flat_param', 'inner.flat_param'])

        .. warning:: This needs to be called on all ranks, since synchronization
            primitives may be used.
        """
        return super().load_state_dict(state_dict, *args)

    def _load_local_state_dict(
        self,
        state_dict: Mapping[str, Any],
        *args,
    ) -> NamedTuple:
        """
        Load states from a flattened, sharded state dictionary.
        """
        with self.state_dict_type(self, StateDictType.LOCAL_STATE_DICT):
            return self.load_state_dict(state_dict, *args)

    def _load_sharded_state_dict(
        self,
        state_dict: Union[Dict[str, torch.Tensor], "OrderedDict[str, torch.Tensor]"],
        strict: bool = True,
    ) -> NamedTuple:
        """
        Load states from a unflattened, sharded state dictionary.
        """
        with self.set_state_dict_type(StateDictType.SHARDED_STATE_DICT):
            return self.load_state_dict(state_dict, strict)

    def forward(self, *args: Any, **kwargs: Any) -> Any:
        with torch.autograd.profiler.record_function("FullyShardedDataParallel.forward"):
            self._lazy_init()
            self._wait_for_previous_optim_step()

            # Start of a forward pass.
            self.training_state = TrainingState_.FORWARD
            if self._is_root:
                # TODO: disabling side stream for tensor copies for now, investigate
                # perf with it on / off.
                # Place inputs on compute_device. This is a noop if inputs are already
                # on compute_device. Note that when device_id is specified,
                # device_id == self.compute_device is guaranteed.
                # TODO: for mixed precision, move inputs to right device + cast might
                # be done in one go for performance.
                args, kwargs = _to_kwargs(args, kwargs, self.compute_device.index, False)
                args = args[0]
                kwargs = kwargs[0]

            # Cast inputs to their mixed precision type.
            if (
                self._is_root
                and self._mixed_precision_enabled_for_params()
            ):
                input_dtype = self.mixed_precision.param_dtype
                args, kwargs = self._cast_fp_inputs_to_precision(
                    input_dtype, *args, **kwargs
                )

            # Only rebuilding full params when the params are not prefetched in previous layers
            if not self._forward_full_params_prefetched:
                self._rebuild_full_params()
            self._forward_full_params_prefetched = False
            # Wait for all_gather full parameters to finish before computation
            torch.cuda.current_stream().wait_stream(self._streams["all_gather"])

            # Prefetch next layer's full params in forward pass
            if self._need_prefetch_full_params(self.training_state):
                # This guarantees that pre-fetching is initialized only after all
                # previous computations are finished. Therefore, all gather next layer's
                # parameters will only overlap with this layer's computation. This
                # prevents over-prefetching, where multiple layer's parameters are prefetched
                # before the computation.
                self._streams["all_gather"].wait_stream(torch.cuda.current_stream())
                self._fsdp_graph_order[self._my_fsdp_idx_in_graph + 1]._rebuild_full_params()
                self._fsdp_graph_order[self._my_fsdp_idx_in_graph + 1]._forward_full_params_prefetched = True

            # Register backward hooks to reshard params and reduce-scatter grads.
            # These need to be re-registered every forward pass in some cases where grad_fn
            # is mutated.
            self._register_post_backward_hooks()
            outputs = self._fsdp_wrapped_module(*args, **kwargs)

            if self not in self._fsdp_graph_order:
                self._my_fsdp_idx_in_graph = len(self._fsdp_graph_order)
                self._fsdp_graph_order.append(self)

            if self.reshard_after_forward:
                self._free_full_params()
                if (
                    self._mixed_precision_enabled_for_params()
                ):
                    self._free_mp_shard(self.params)
            # Switch to original local shards of params. We maintain this invariant throughout
            # the code, i.e., ``p.data == p._local_shard`` after each function. This
            # also ensures that after the first forward, the optimizer state will be
            # initialized with the correct dtype and (sharded) size, since optimizer
            # state is typically initialized lazily in ``optim.step()``. Note that
            # when CPU offload is enabled, _use_param_local_shard implicitly
            # offloads the local shard to CPU by making p.data point to
            # p._local_shard, which would reside on CPU.
            self._use_param_local_shard()

            # Register pre-backward hooks to all-gather the params for the backward
            # pass (if output's grad was needed). This won't register anything if
            # we are in eval mode.
            outputs = self._register_pre_backward_hooks(outputs)

            # Done with a forward pass.
            self.training_state = TrainingState_.IDLE

        return outputs

    @torch.no_grad()
    def _write_back_current_shard(self, full_params):
        """
        Writes back full_params into self.params.
        """
        for p, (full_param, _) in zip(self.params, full_params):
            if not p._is_sharded:  # type: ignore[attr-defined]
                continue  # Already copied because no sharding.

            # TODO: Might be able to refactor to use _get_shard.
            chunks = full_param.chunk(self.world_size)  # type: ignore[attr-defined]
            assert len(chunks) > self.rank
            chunk = chunks[self.rank]
            p._local_shard.copy_(chunk)  # type: ignore[attr-defined]

    @contextlib.contextmanager
    def _summon_full_params(
        self,
        recurse: bool = True,
        writeback: bool = True,
        rank0_only: bool = False,
        offload_to_cpu: bool = False,
    ):
        if writeback and rank0_only:
            raise ValueError(
                "writeback=True and rank0_only=True is not supported, as model "
                "parameter shapes will be different across ranks, and writing "
                "to them can lead to inconsistencies across ranks when the "
                "context is exited."
            )

        if offload_to_cpu and not rank0_only:
            warnings.warn(
                "offload_to_cpu and rank0_only=False will result in "
                "full parameters being redundantly copied to CPU memory for "
                "GPUs that reside on the same machine, which may incur the risk of "
                "CPU OOM. It is recommended to use ``offload_to_cpu`` with "
                "rank0_only=True."
            )

        def _free_full_params_and_use_local_shard(params_to_free):
            # We may not always be able to free the full param, for example in
            # the case where world_size == 1 and the shard actually points to
            # the full parameter.
            for (param, can_free) in params_to_free:
                if can_free:
                    current_stream = torch.cuda.current_stream()
                    # Don't let PyTorch reuse this memory until all work in the
                    # current stream is complete
                    param.record_stream(current_stream)
                    _free_storage(param)

            # when CPU offload is enabled, _use_param_local_shard implicitly
            # offloads the local shard to CPU by making p.data point to
            # p._local_shard, which would reside on CPU.
            self._use_param_local_shard()

        if recurse:
            with contextlib.ExitStack() as stack:
                # Summon all params for any nested FSDP instances.
                for module in self.fsdp_modules(self):
                    stack.enter_context(
                        module._summon_full_params(
                            recurse=False,
                            writeback=writeback,
                            rank0_only=rank0_only,
                            offload_to_cpu=offload_to_cpu,
                        )
                    )
                # Yield to the caller, with full params in all nested instances.
                yield
            # Exiting from the ExitStack will re-shard params.
            return
        else:
            torch.cuda.synchronize()
            self._lazy_init()
            self._assert_state([TrainingState_.IDLE])
            # Set the state so that we assert when trying to go into
            # forward/backward.
            self.training_state = TrainingState_.SUMMON_FULL_PARAMS

            # Even if rank0_only = True, we need to materialize all params here
            # and free them right after as full param materialization requires
            # collective comm.
            currently_local_params = self._rebuild_full_params()
            # Wait for all_gather to finish before computation
            torch.cuda.current_stream().wait_stream(self._streams["all_gather"])
            my_rank = dist.get_rank(self.process_group)
            if offload_to_cpu and (not rank0_only or my_rank == 0):
                for p in self.params:
                    if p._is_sharded:
                        with torch.no_grad():
                            # Note that we avoid using p._full_param_padded
                            # directly here as we may not be using that param
                            # as the full_param from _rebuild_full_params (i.e.)
                            # in mixed precision.
                            for p, (full_param, _) in zip(
                                self.params, currently_local_params
                            ):
                                full_param = full_param.to(torch.device("cpu"))
                                self._update_p_data(p, output_tensor=full_param)

            if rank0_only and my_rank != 0:
                _free_full_params_and_use_local_shard(currently_local_params)
                try:
                    yield
                finally:
                    self.training_state = TrainingState_.IDLE
            else:
                # FSDP now has the full flattened parameter. Unflatten it to get the
                # full parameters.
                with contextlib.ExitStack() as stack:
                    # Invariant: rank == 0 or !rank0_only
                    stack.enter_context(self._fsdp_wrapped_module.unflatten_as_params())
                    try:
                        yield
                    finally:
                        if offload_to_cpu and (not rank0_only or my_rank == 0):
                            for p in self.params:
                                if p._is_sharded:
                                    with torch.no_grad():
                                        # Note that we avoid using
                                        # p._full_param_padded directly here as
                                        # we may not be using that param
                                        # as the full_param from
                                        # _rebuild_full_params (i.e. in mixed
                                        # precision.
                                        for p, (full_param, _) in zip(
                                            self.params, currently_local_params
                                        ):
                                            full_param = full_param.to(self.compute_device)
                                            self._update_p_data(
                                                p, output_tensor=full_param,
                                            )

                        if writeback:
                            self._write_back_current_shard(currently_local_params)
                        stack.close()
                        _free_full_params_and_use_local_shard(currently_local_params)
                        self.training_state = TrainingState_.IDLE

    @staticmethod
    @contextlib.contextmanager
    def summon_full_params(
        module,
        recurse: bool = True,
        writeback: bool = True,
        rank0_only: bool = False,
        offload_to_cpu: bool = False,
    ) -> Generator:
        r""" A context manager to expose full params for FSDP instances.
        Can be useful *after* forward/backward for a model to get
        the params for additional processing or checking. It can take a non-FSDP
        module and will summon full params for all contained FSDP modules as
        well as their children, depending on the ``recurse`` argument.

        .. note:: This can be used on inner FSDPs.
        .. note:: This can *not* be used within a forward or backward pass. Nor
            can forward and backward be started from within this context.
        .. note:: Parameters will revert to their local shards after the context
            manager exits, storage behavior is the same as forward.
        .. note:: The full parameters can be modified, but only the portion
            corresponding to the local param shard will persist after the
            context manager exits (unless ``writeback=False``, in which case
            changes will be discarded). In the case where FSDP does not shard
            the parameters, currently only when ``world_size == 1``, or ``NO_SHARD``
            config, the modification is persisted regardless of ``writeback``.
        .. note:: This method works on modules which are not FSDP themselves but
            may contain multiple independent FSDP units. In that case, the given
            arguments will apply to all contained FSDP units.

        .. warning:: Note that ``rank0_only=True`` in conjunction with
            ``writeback=True`` is not currently supported and will raise an
            error. This is because model parameter shapes would be different
            across ranks within the context, and writing to them can lead to
            inconsistency across ranks when the context is exited.

        .. warning:: Note that ``offload_to_cpu`` and ``rank0_only=False`` will
            result in full parameters being redundantly copied to CPU memory for
            GPUs that reside on the same machine, which may incur the risk of
            CPU OOM. It is recommended to use ``offload_to_cpu`` with
            ``rank0_only=True``.

        Args:
            recurse (bool, Optional): recursively summon all params for nested
                FSDP instances (default: True).
            writeback (bool, Optional): if ``False``, modifications to params are
                discarded after the context manager exists;
                disabling this can be slightly more efficient (default: True)
            rank0_only (bool, Optional): if ``True``, full parameters are
                materialized on only global rank 0. This means that within the
                context, only rank 0 will have full parameters and the other
                ranks will have sharded parameters. Note that setting
                ``rank0_only=True`` with ``writeback=True`` is not supported,
                as model parameter shapes will be different across ranks
                within the context, and writing to them can lead to
                inconsistency across ranks when the context is exited.
            offload_to_cpu (bool, Optional): If ``True``, full parameters are
                offloaded to CPU. Note that this offloading currently only
                occurs if the parameter is sharded (which is only not the case
                for world_size = 1 or ``NO_SHARD`` config). It is recommended
                to use ``offload_to_cpu`` with ``rank0_only=True`` to avoid
                redundant copies of model parameters being offloaded to the same CPU memory.
        """
        # Note that we specify root_only as FSDP roots will handle summoning
        # child FSDP instances based on recurse argument.
        fsdp_modules = FullyShardedDataParallel.fsdp_modules(
            module, root_only=True
        )
        # Summon all params for all FSDP instances
        with contextlib.ExitStack() as stack:
            for module in fsdp_modules:
                stack.enter_context(
                    module._summon_full_params(
                        recurse=recurse,
                        writeback=writeback,
                        rank0_only=rank0_only,
                        offload_to_cpu=offload_to_cpu,
                    )
                )
            # Yield to the caller, with full params in all FSDP instances.
            yield
        # Exiting from the ExitStack will reshard all params.
        return

    def named_buffers(
        self,
        *args,
        **kwargs,
    ) -> Iterator[Tuple[str, torch.Tensor]]:
        """
        Overrides :meth:`named_buffers()` to intercept buffer names and
        remove all occurrences of the FSDP-specific flattened buffer prefix
        when inside the :meth:`summon_full_params` context manager.
        """
        in_summon_full_params = self.training_state == TrainingState_.SUMMON_FULL_PARAMS
        for buffer_name, buffer in super().named_buffers(*args, **kwargs):
            if in_summon_full_params:
                # Remove any instances of the FSDP-specific prefix; there can
                # be multiple in the case of nested FSDP modules
                buffer_name = buffer_name.replace(FSDP_PREFIX, "")
            yield (buffer_name, buffer)

    def named_parameters(
        self,
        *args,
        **kwargs,
    ) -> Iterator[Tuple[str, torch.nn.Parameter]]:
        """
        Overrides :meth:`named_parameters()` to intercept parameter names and
        remove all occurrences of the FSDP-specific flattened parameter prefix
        when inside the :meth:`summon_full_params` context manager.
        """
        # Determine which logic to use based on the context at call time
        in_summon_full_params = self.training_state == TrainingState_.SUMMON_FULL_PARAMS
        for param_name, param in super().named_parameters(*args, **kwargs):
            if in_summon_full_params:
                # Remove any instances of the FSDP-specific prefix; there can
                # be multiple in the case of nested FSDP modules
                param_name = param_name.replace(FSDP_PREFIX, "")
            yield (param_name, param)

    def _register_pre_backward_hooks(self, outputs: Any) -> Any:
        """Register pre-backward hook to run before the wrapped module's
        backward. Hooks should be attached to all outputs from the forward.
        Returns:
            outputs: new outputs with hooks registered if they requires gradient.
        """
        # Reset before each backward pass
        self._need_rebuild_full_params = False

        if not torch.is_grad_enabled():
            return outputs  # don't register hooks if grad isn't enabled

        if self._is_root:
            # This actually means that only root instance has
            # _post_backward_callback_queued defined. Accidentally accessing this field
            # will assert on all other instances, giving us a nice bug checker.
            self._post_backward_callback_queued = False

        # Reset before each backward pass
        self._pre_backward_hook_has_run = False

        def _pre_backward_hook(*unused: Any) -> None:
            # Run ``_pre_backward_hook`` only once per backward pass
            if self._pre_backward_hook_has_run:
                return

            with torch.autograd.profiler.record_function("FullyShardedDataParallel._pre_backward_hook"):
                # try to queue final backward callback only once for root, so
                # that final backward callback is attached to the outer most
                # backward graph task and called after all the backward
                # calls are completed.
                if self._is_root:
                    self._queue_wait_for_post_backward()

                if self._pre_backward_hook_full_params_prefetched:
                    # Always wait for all_gather before rebuilding full params, just
                    # in case full params have already been prefetched in previous layer's
                    # pre-backward hook.
                    torch.cuda.current_stream().wait_stream(self._streams["all_gather"])

                # Start of a backward pass for the first time in an backward pass.
                self._assert_state([TrainingState_.IDLE])
                self.training_state = TrainingState_.BACKWARD_PRE

                # All-gather full parameters, moving them to compute device if
                # necessary.
                self._rebuild_full_params()
                self._pre_backward_hook_full_params_prefetched = False
                # Wait for all_gather to finish before computation
                torch.cuda.current_stream().wait_stream(self._streams["all_gather"])

                # Prefetch next layer's full params in backward pass,
                # since it is prefetching, no need to wait for all_gather stream.
                if self._need_prefetch_full_params(self.training_state):
                    self._fsdp_graph_order[self._my_fsdp_idx_in_graph - 1]._rebuild_full_params()  # type: ignore[operator]
                    self._fsdp_graph_order[self._my_fsdp_idx_in_graph - 1]._pre_backward_hook_full_params_prefetched = True

                self._pre_backward_hook_has_run = True
                # Prepare p.grad so that it is in the right shape, device, accumulated values, etc.
                self._prep_grads_for_backward()

        def _register_hook(t: torch.Tensor) -> torch.Tensor:
            if t.requires_grad:
                t.register_hook(_pre_backward_hook)
                self._need_rebuild_full_params = True
            return t

        # Attach hooks to Tensor outputs.
        outputs = _apply_to_tensors(_register_hook, outputs)

        return outputs

    def _register_post_backward_hooks(self) -> None:
        """
        Register backward hooks to reshard params and reduce-scatter grads.
        This is called during forward pass. The goal is to attach a hook
        on each of the parameter's gradient generating function (``grad_acc``
        below) so that the hook is called *after* all gradients for that
        param are computed.
        Goals:
        1. We want the hook to fire once and only once *after* all gradients
        are accumulated for a param.
        2. If it fires more than once, we end up incorrectly shard the grad
        multiple times. (could lead to dimension too small)
        3. If it fires once but too early or doesn't fire, we leave gradients
        unsharded. (could lead to dimension too large)
        Due to multiple-pass forward, this function can be called on
        the same parameter multiple times in a single forward pass. If we register
        the hook multiple time, we end up getting called multiple times. We
        could try to get a new hook every time and delete the previous one
        registered. However, due to *unknown reason* (I have debugged it for
        a long time!), in mixed precision mode, we get two different ``grad_acc``
        objects below during different calls of this function (in the same
        forward pass). If we keep the last one, the hook end up firing too
        early. In full precision mode, we luckily get the *same* ``grad_acc``
        object, so deleting and re-registering still ensured the hook fire
        once after all gradients are generated.
        Empirically, keep the first hook register per forward pass seems to
        work the best. We do need to remove the hook at the end of the
        backward pass. Otherwise, the next forward pass will not register
        a new hook, which is needed for a new forward pass.
        """
        if not torch.is_grad_enabled():
            return  # don't register grad hooks if grad isn't enabled
        for p in self.params:
            if p.requires_grad:
                if hasattr(p, "_shard_bwd_hook"):
                    continue
                # Register a hook on the first call, empirically, autograd
                # fires it at the end for this param, which makes sense.
                p_tmp = p.expand_as(p)  # Get a grad_fn on p_tmp.
                assert (
                    p_tmp.grad_fn is not None
                ), "p_tmp grad_fn should not be None, it is used to access \
                    p's AccumulateGrad object and register post hook on it."
                grad_acc = p_tmp.grad_fn.next_functions[0][
                    0
                ]  # Gets its AccumulateGrad object.
                handle = grad_acc.register_hook(
                    functools.partial(self._post_backward_hook, p)
                )
                p._shard_bwd_hook = (grad_acc, handle)  # type: ignore[attr-defined]

    @torch.no_grad()
    def _post_backward_hook(self, param: Parameter, *unused: Any) -> None:
        """
        At the start of :func:`_post_backward_hook`, ``param.grad`` contains the
        full gradient for the local batch. The reduce-scatter op will replace
        ``param.grad`` with a single shard of the summed gradient across all
        GPUs. This shard will align with the current GPU rank. For example::
            before reduce_scatter:
                param.grad (GPU #0): [1, 2, 3, 4]
                param.grad (GPU #1): [5, 6, 7, 8]
            after reduce_scatter:
                param.grad (GPU #0): [6, 8]    # 1+5, 2+6
                param.grad (GPU #1): [10, 12]  # 3+7, 4+8
        The local GPU's ``optim.step`` is responsible for updating a single
        shard of params, also corresponding to the current GPU's rank. This
        alignment is created by :func:`_shard_parameters`, which ensures that
        the local optimizer only sees the relevant parameter shard.
        """
        p_assert(
            hasattr(param, '_post_backward_called'),
            "Expected flag _post_backward_called to exist on param."
        )
        param._post_backward_called = True
        with torch.autograd.profiler.record_function("FullyShardedDataParallel._post_backward_hook"):
            # First hook callback will see PRE state. If we have multiple params,
            # then subsequent hook callbacks will see POST state.
            self._assert_state([TrainingState_.BACKWARD_PRE, TrainingState_.BACKWARD_POST])
            self.training_state = TrainingState_.BACKWARD_POST

            if self._use_param_exec_order_policy() and self._param_exec_order_prep_stage:
                # In self._fsdp_params_exec_order, the parameters are ordered based on
                # the execution order in the backward pass in the first iteration.
                self._fsdp_params_exec_order.append(param)

            if param.grad is None:
                return

            if param.grad.requires_grad:
                raise RuntimeError(
                    "FSDP only works with gradients that don't require gradients"
                )

            if self._should_free_full_params():
                self._free_full_params(cast(List[FlatParameter], [param]))

            if self._mixed_precision_enabled_for_params():
                # Noop if reshard_after_forward=True because we'd free the param
                # shard when rebuilding the full params in the pre_beckward_hook.
                self._free_mp_shard(cast(List[FlatParameter], [param]))

            # Switch to local shard after backward. Note that
            # when CPU offload is enabled, _use_param_local_shard implicitly
            # offloads the local shard to CPU by making p.data point to
            # p._local_shard, which would reside on CPU.
            self._use_param_local_shard(cast(List[FlatParameter], [param]))

            # Prefetch previous layer's full params in backward pass post backward hook,
            # If next layer's backward computation is done and full params are freed,
            # no need to prefetch the full params again.
            # Only prefetch full params if any of the next layer's outputs requires grad
            if self._need_prefetch_full_params(self.training_state):
                self._fsdp_graph_order[self._my_fsdp_idx_in_graph - 1]._rebuild_full_params()  # type: ignore[operator]
                # Next layer's computation will start right after this all_gather,
                # Wait for all_gather to finish before computation.
                torch.cuda.current_stream().wait_stream(self._streams["all_gather"])

            if not self._sync_gradients:
                return

            # Wait for all work in the current stream to finish, then start the
            # reductions in post_backward stream.
            self._streams["post_backward"].wait_stream(torch.cuda.current_stream())

            with torch.cuda.stream(self._streams["post_backward"]):
                orig_grad_data = param.grad.data
                if (
                    self._mixed_precision_enabled_for_reduce() and not self._low_precision_hook_enabled()
                ):
                    # Cast gradient to precision in which it should be communicated.
                    # If a low precision hook is registered and reduce_dtype is specified
                    # in `MixedPrecision`, communication hook will take care of
                    # casting to lower precision and back.
                    # TODO: Make this a communication hook when communication hooks
                    # are implemented for FSDP. Note that this is a noop if the
                    # reduce_dtype matches the param dtype.
                    param.grad.data = param.grad.data.to(self.mixed_precision.reduce_dtype)

                if self._exec_order_data.is_first_iter:
                    # For all sharding strategies communication is performed through `_communication_hook`:
                    # default comm hooks are: `reduce_scatter` for sharded strategies and
                    # `all_reduce` for non-sharded strategies. This checks asserts that `_communication_hook`
                    # and `_communication_hook_state`, required for communication not `None`.`
                    p_assert(
                        self._communication_hook is not None,
                        "Communication hook should not be None"
                    )
                    p_assert(
                        self._communication_hook_state is not None,
                        "Communication hook state should not be None"
                    )
                grad = param.grad.data
                if param._is_sharded:  # type: ignore[attr-defined]
                    # We clear `param.grad` to permit repeated gradient
                    # computations when this FSDP module is called multiple times.
                    # This is to avoid a race among multiple re-entrant backward
                    # passes. For example, the second backward pass computation
                    # precedes ahead of the first backward pass reduction, which is
                    # possible since the reduction is in a different stream and is
                    # async. Then, the first backward pass may be incorrectly
                    # reducing the second backward pass's `param.grad`.
                    # The reduced gradients are accumulated in
                    # `param._saved_grad_shard`, and the gradient reductions can
                    # happen in arbitrary order, though we tolerate this due to the
                    # (approximate) commutativity of floating-point addition.
                    param.grad = None
                    grad_flatten = torch.flatten(grad)
                    chunks = list(grad_flatten.chunk(self.world_size))
                    num_pad = self.world_size * chunks[0].numel() - grad.numel()
                    input_flattened = F.pad(grad_flatten, [0, num_pad])
                    output = torch.zeros_like(chunks[0])
                    self._communication_hook(self._communication_hook_state, input_flattened, output)

                    self._cast_grad_to_param_dtype(output, param)

                    # To support gradient accumulation outside `no_sync()`, we save
                    # the gradient data to `param._saved_grad_shard` before the
                    # backward pass, accumulate gradients into it here, and set
                    # `param.grad` with the accumulated value at the end of the
                    # backward pass in preparation for the optimizer step.
                    accumulate_grad = hasattr(param, "_saved_grad_shard")
                    if accumulate_grad:
                        p_assert(
                            param._saved_grad_shard.shape == output.shape,  # type: ignore[attr-defined]
                            "Shape mismatch when accumulating gradients: "  # type: ignore[attr-defined]
                            f"existing grad shape={param._saved_grad_shard.shape} "
                            f"new grad shape={output.shape}"  # type: ignore[attr-defined]
                        )
                        p_assert(
                            param._saved_grad_shard.device == output.device,  # type: ignore[attr-defined]
                            "Device mismatch when accumulating gradients: "  # type: ignore[attr-defined]
                            f"existing grad device={param._saved_grad_shard.device} "
                            f"new grad device={output.device}"  # type: ignore[attr-defined]
                        )
                        param._saved_grad_shard += output  # type: ignore[attr-defined]
                    else:
                        param._saved_grad_shard = output  # type: ignore[attr-defined]
                    grad = param._saved_grad_shard  # type: ignore[attr-defined]
                else:
                    # Currently the way for _is_sharded to be False is if
                    # world_size == 1 or sharding_strategy is NO_SHARD.
                    assert (
                        self.world_size == 1 or self.sharding_strategy == ShardingStrategy.NO_SHARD
                    ), "Currently the way for _is_sharded to be False is \
                        world_size == 1 or sharding_strategy is set to be NO_SHARD"
                    if self.sharding_strategy == ShardingStrategy.NO_SHARD:
                        self._communication_hook(self._communication_hook_state, param.grad)

                    self._cast_grad_to_param_dtype(param.grad, param)

                # Regardless of sharding or not, offload the grad to CPU if we are
                # offloading params. This is so param and grad reside on same device
                # which is needed for the optimizer step.
                if self.cpu_offload.offload_params:
                    # We specify non_blocking=True
                    # and ensure the appropriate synchronization is done by waiting
                    # streams in _wait_for_post_backward.
                    param._cpu_grad.copy_(  # type: ignore[attr-defined]
                        grad.detach(), non_blocking=True
                    )
                    # Don't let this memory get reused until after the transfer.
                    grad.data.record_stream(torch.cuda.current_stream())

                # After _post_backward_hook returns, orig_grad_data will eventually
                # go out of scope, at which point it could otherwise be freed for
                # further reuse by the main stream while the div/reduce_scatter/copy
                # are underway in the post_backward stream. See:
                # github.com/NVIDIA/apex/blob/master/apex/parallel/distributed.py
                orig_grad_data.record_stream(self._streams["post_backward"])

    def _cast_grad_to_param_dtype(
        self,
        grad: torch.Tensor,
        param: FlatParameter,
    ):
        """
        Casts gradient ``grad`` back to the full parameter dtype so that the
        optimizer step runs with that dtype. This performs an actual cast if
        1. parameters were in reduced precision during the forward since then
        gradients would be in that reduced precision, or
        2. parameters were not in reduced precision but gradients were in
        reduced precision for communication.
        However, if a low precision communication hook is registered, then this
        dtype cast happens in the hook instead.
        """
        self._assert_state(TrainingState_.BACKWARD_POST)
        if (
            not self._low_precision_hook_enabled()
            and (
                self._mixed_precision_enabled_for_params()
                or self._mixed_precision_enabled_for_reduce()
            )
        ):
            low_prec_grad_data = grad.data
            grad.data = grad.data.to(dtype=param.dtype)
            # Do not let the low precision gradient memory get reused until
            # the cast to full parameter precision completes
            low_prec_grad_data.record_stream(torch.cuda.current_stream())

    def _queue_wait_for_post_backward(self) -> None:
        """Try to queue a `wait_for_post_backward` callback.
        Only called on root and only queue one callback at the beginning of
        outer most backward.
        """
        assert (
            self._is_root
        ), "_queue_wait_for_post_backward can only be called on root."
        if not self._post_backward_callback_queued:
            self._assert_state([TrainingState_.IDLE])
            self._post_backward_callback_queued = True
            Variable._execution_engine.queue_callback(self._wait_for_post_backward)

    @torch.no_grad()
    def _wait_for_post_backward(self) -> None:
        """Wait for post-backward to finish. Only called on root instance."""
        assert self._is_root, "_wait_for_post_backward can only be called on root."
        # Root's training state might be backward_pre or backward_post depending on
        # if root parameter's post backward hook was called. The post-backward hook
        # may not have been called if gradient was not computed for this param/FSDP
        # module.

        if self._sync_gradients:
            torch.cuda.current_stream().wait_stream(self._streams["post_backward"])
            if self.cpu_offload.offload_params:
                # We need to wait for the non-blocking GPU ->
                # CPU grad transfers to finish. We need to do this for GPU -> CPU
                # copies because when grad is on CPU, it won't wait for any CUDA
                # stream to finish GPU -> CPU copies unless we explicitly block the
                # host-side with synchronize().
                torch.cuda.current_stream().synchronize()

        # A backward pass is done, clean up below.
        self._exec_order_data.reset()

        def _catch_all_reshard(fsdp_module: FullyShardedDataParallel) -> None:
            """
            Reshards full parameters that may have not been resharded in
            post_backward_hook. This can happen when an FSDP module's output
            is used in forward so its pre-backward fires unsharding the param,
            but post-backward does not fire since the output was not ultimately
            used in loss computation so FSDP parameter did not get a gradient.
            """
            # Note that we wrap resharding logic in a try-catch as a defensive
            # approach, as if an error is thrown, we are in the backwards pass,
            # and autograd would not print out much useful info about the actual
            # error hit.
            try:
                for p in fsdp_module.params:
                    # Parameter is already resharded if the param in use points
                    # to the local shard.
                    if p.data.data_ptr() == p._local_shard.data_ptr():
                        continue

                    if fsdp_module._should_free_full_params():
                        fsdp_module._free_full_params(cast(List[FlatParameter], [p]))

                    if fsdp_module._mixed_precision_enabled_for_params():
                        fsdp_module._free_mp_shard(cast(List[FlatParameter], [p]))

                    fsdp_module._use_param_local_shard(cast(List[FlatParameter], [p]))
            except Exception as e:
                p_assert(
                    False,
                    f"Got exception while resharding module {fsdp_module}: {str(e)}",
                    raise_assertion_error=False
                )
                raise e

        def _finalize_params(fsdp_module: FullyShardedDataParallel) -> None:
            """Helper used below on all fsdp modules."""

            for p in fsdp_module.params:
                if p.requires_grad:
                    if hasattr(p, "_shard_bwd_hook"):
                        assert len(p._shard_bwd_hook) == 2 and len(  # type: ignore[attr-defined]
                            p._shard_bwd_hook  # type: ignore[attr-defined]
                        ), (  # type: ignore[attr-defined]
                            "p._shard_bwd_hook fields are not valid."
                        )
                        p._shard_bwd_hook[1].remove()  # type: ignore[attr-defined]
                        delattr(p, "_shard_bwd_hook")
                    # Preserve the gradient accumulation state if not
                    # synchronizing: `p.grad` remains the unsharded gradient
                    # accumulated from prior `no_sync()` iterations, and
                    # `p._saved_grad_shard` remains the sharded gradient from
                    # the last synchronized iteration
                    if not self._sync_gradients:
                        continue
                    # Set `p.grad` as needed to ensure optimizer correctness
                    # since optimizers operate on the `grad` attribute
                    if hasattr(p, "_cpu_grad"):
                        p_assert(
                            p.device == torch.device("cpu"),
                            f"Device mismatch: p={p.device} "  # type: ignore[attr-defined]
                            f"p._cpu_grad={p._cpu_grad}"
                        )
                        p.grad = p._cpu_grad  # type: ignore[attr-defined]
                    elif hasattr(p, "_saved_grad_shard"):
                        p_assert(
                            p.device == p._saved_grad_shard.device,  # type: ignore[attr-defined]
                            f"Device mismatch: p={p.device} "  # type: ignore[attr-defined]
                            f"p._saved_grad_shard={p._saved_grad_shard.device}"
                        )
                        # Check if post-backward was called for this param (FSDP unit).
                        # TODO: This logic will have to be revisited when non-recursive wrapping
                        # lands. If it was not called, there is no new gradient to accumulate
                        if p._post_backward_called:
                            p.grad = p._saved_grad_shard
                    else:
                        p_assert(
                            not p._is_sharded or not p._post_backward_called,
                            "All sharded parameters that received gradient should "
                            "use `_saved_grad_shard`"
                        )
                    if hasattr(p, "_saved_grad_shard"):
                        delattr(p, "_saved_grad_shard")

                    p_assert(
                        hasattr(p, '_post_backward_called'),
                        "Expected flag _post_backward_called to be set on param."
                    )
                    # Reset _post_backward_called in preparation for the next iteration.
                    p._post_backward_called = False

        # Update root and nested FSDP's hooks and flags.
        for m in self.fsdp_modules(self):  # includes self
            _finalize_params(m)
            _catch_all_reshard(m)
            m._pre_backward_hook_has_run = False
            m.training_state = TrainingState_.IDLE

            if m._is_root:
                # reset this flag for cases like "one forward pass + multiple backward passes"
                self._post_backward_callback_queued = False

        if self._use_param_exec_order_policy() and self._param_exec_order_prep_stage:
            self._param_exec_order_policy_second_iter_init()

    def _param_exec_order_policy_second_iter_init(self) -> None:
        self._param_exec_order_prep_stage = False
        # Let the parameters in self._fsdp_params_exec_order ordered based on
        # the execution order in the forward pass.
        self._fsdp_params_exec_order.reverse()
        for m in self.modules():
            if m is not self and isinstance(m, FullyShardedDataParallel):
                assert hasattr(
                    m, "_param_exec_order_policy"
                ), "Non-root FSDP modules should also have _param_exec_order_policy attribute"
                assert hasattr(
                    m, "_param_exec_order_prep_stage"
                ), "Non-root FSDP modules should also have _param_exec_order_prep_stage attribute"
                m._param_exec_order_prep_stage = False
        # TODO (linjianma): Construct a fsdp_wrap_map whose keys are all children modules with a FSDP wrap,
        # and values are its FSDP wraps. These children FSDP wraps will be detached from the root FSDP module
        # and will be used to schedule the parameters (rebuild_full_params and reshard).
        # TODO (linjianma): Remove all internal FSDP wraps from the root FSDP module.
        # TODO (linjianma): Based on self._fsdp_params_exec_order, get the information
        # needed to patch the forward() function of each key in the fsdp_wrap_map. The rules are as follows:
        # 1: Before each forward(), rebuild_full_params of all parameters that are currently sharded and
        # will be used in the forward, and reshard all parameters that are currently full and will not be
        # used in the next forward()
        # 2: After each forward(), reshard all parameters just used in the forward, and rebuild_full_params of
        # all parameters that will be used next.
        # TODO (linjianma): Patch the forward of each model in the keys
        # of fsdp_wrap_map based on the information above.

    def _update_p_data(self, p, output_tensor: torch.Tensor) -> None:
        """
        Helper function to update p.data pointer.
        Args:
            output_tensor (torch.Tensor): this tensor contains the data we just gathered.
        """
        p.data = output_tensor
        # Trim any padding and reshape to match original size.
        p.data = p.data[:p._unsharded_size.numel()].view(p._unsharded_size)  # type: ignore[attr-defined]

    @torch.no_grad()
    def _rebuild_full_params(self) -> List[Tuple[torch.Tensor, bool]]:
        """
        Gather all shards of params.
        """
        # _summon_full_params must do a full precision rebuild even under mixed
        # precision, because it is used for e.g. checkpoint where we'd like to
        # checkpoint in full precision.
        force_full_precision = (self.training_state == TrainingState_.SUMMON_FULL_PARAMS)
        # full param output tensors and a flag indicating whether
        # _summon_full_params can free them or not. It is possible that we can't
        # free the full param, which currently occurs when the returned
        # parameter points to the unsharded param when world_size == 1, or when
        # we're returning the full parameter and reshard_after_forward=False
        # (because we need to ensure p._full_param_padded stays intact)
        output_tensors: List[Tuple[torch.Tensor, bool]] = []
        with torch.cuda.stream(self._streams["all_gather"]):
            for p in self.params:
                mixed_precision_cast_ran = (
                    self._mixed_precision_enabled_for_params()
                    and not force_full_precision
                )
                if mixed_precision_cast_ran:
                    self._cast_param_shards_to_dtype()
                    # TODO: remove below
                    for p in self.params:
                        assert p.dtype == self.mixed_precision.param_dtype
                # We can skip moving params to GPU if mixed precision, as p.data
                # would then be pointing to p._mp_shard which is already on
                # self.compute_device.
                if self.cpu_offload.offload_params and not mixed_precision_cast_ran:
                    # Move params to GPU if needed. Note that we don't use
                    # self._full_param_padded.device here because the attr is
                    # not set always, i.e. when world_size=1 and
                    # p._is_sharded = False. However when it is set, the
                    # device is always self.compute_device.
                    p.data = p.data.to(self.compute_device, non_blocking=True)
                # Check the validity of this `_rebuild_full_params()` call in
                # terms of execution order (regardless of if FSDP actually
                # needs to all-gather or not)
                self._check_rebuild_full_params(p)
                # e.g., when world_size == 1
                if not p._is_sharded:  # type: ignore[attr-defined]
                    if mixed_precision_cast_ran:
                        # p.data should be the same type as p._mp_shard, and it
                        # is safe to free.
                        assert p.data.dtype == p._mp_shard.dtype
                        # Safe to free because p.data points to the mp shard.
                        output_tensors.append((p.data, True))
                    else:
                        # p.data points to the unsharded parameter, so not safe to
                        # free.
                        output_tensors.append((p.data, False))
                    continue
                # If full param has been rebuilt or has not been freed, no need to call all gather
                elif (
                    p._full_param_padded.storage().size()  # type: ignore[attr-defined]
                    == p._full_param_padded.size().numel()  # type: ignore[attr-defined]
                ):
                    # Check that the full param is in the expected precision, if
                    # training with mixed precision
                    if mixed_precision_cast_ran:
                        if p._full_param_padded.dtype != self.mixed_precision.param_dtype:
                            raise ValueError(
                                "_rebuild_full_params: Expected full param to be "
                                f"of type {self.mixed_precision.param_dtype}, "
                                f"but got {p._full_param_padded.dtype}!"
                            )
                    # output is full_param_padded which can be freed depending
                    # on reshard_after_forward (this path is exercised by tests
                    # in test_fsdp_summon_full_params).
                    output_tensors.append((p._full_param_padded, self.reshard_after_forward))

                    self._update_p_data(p, output_tensor=p._full_param_padded)  # type: ignore[attr-defined]
                    continue
                else:
                    # If full param has not been rebuilt or has been freed, call all gather
                    p_data = p.data  # type: ignore[attr-defined]
                    p_full_size = p._full_param_padded.size()  # type: ignore[attr-defined]
                    assert (
                        p_full_size.numel() == p_data.numel() * self.world_size
                    ), "Param full size should be equal to its shard size multiply world_size."
                    assert (
                        p._full_param_padded.storage().size() == 0  # type: ignore[attr-defined]
                    ), "Full param's storage should have been freed before if all gather is needed."  # type: ignore[attr-defined]
                    if (
                        self._mixed_precision_enabled_for_params()
                        and force_full_precision
                    ):
                        # p._full_param_padded has the reduced precision type,
                        # but we need full precision rebuild as we're in
                        # _summon_full_params. Note that this is why
                        # _summon_full_params collects locally used params from
                        # _rebuild_full_params instead of relying on
                        # p._full_param_padded, as it may not always be
                        # allocated such as during mixed precision.
                        output_tensor = p_data.new_zeros(p_full_size)
                    else:
                        # Allocate based on full size from all shards.
                        _alloc_storage(p._full_param_padded, size=p_full_size)  # type: ignore[attr-defined]
                        output_tensor = p._full_param_padded  # type: ignore[attr-defined]
                    # Fill output_tensor with (p.data for each shard in self.world_size)
                    dist._all_gather_base(
                        output_tensor, p_data, group=self.process_group
                    )

                    # The full parameter, which can be freed. Note that we
                    # append here before update_p_data so as to not saved the
                    # tensor with padding trimmed, which causes issues with
                    # writeback in _summon_full_params.
                    output_tensors.append((output_tensor, True))
                    # Set p.data = output_tensor (with padding trimmed)
                    self._update_p_data(p, output_tensor=output_tensor)
                    # We can free the reduced precision shard as we have the
                    # full precision parameter.
                    if (
                        self._mixed_precision_enabled_for_params()
                    ):
                        self._free_mp_shard(cast(List[FlatParameter], [p]))
        return output_tensors

    def _check_rebuild_full_params(self, param: FlatParameter):
        """
        Checks the validity of a call to :meth:`_rebuild_full_params` in terms
        of the execution order. If on the first iteration, this uses an
        all-gather to check that all ranks are running ``forward()`` with the
        same parameter, erroring if not, and on subsequent iterations, if the
        forward order differs from that of the first iteration (meaning that we
        can no longer guarantee correct execution since all-gathers may be
        mismatched), then we issue a warning to the user. This only issues
        warnings on the first deviating iteration and stops checking
        thereafter.

        Only the :meth:`_rebuild_full_params` calls in the forward pass are
        checked since a correct forward order should imply a correct
        pre-backward order for typical cases.

        Executing in ``no_sync()`` does not affect this check for
        ``FULL_SHARD`` and ``SHARD_GRAD_OP``: (1) Being in ``no_sync()`` in the
        first iteration does not yield a different forward
        :meth:`_rebuild_full_params()` sequence, and (2) being in ``no_sync()``
        in a later iteration does not give false positive warnings since the
        forward :meth:`_rebuild_full_params()` sequence still matches the first
        iteration sequence (for ``FULL_SHARD``) or the first iteration
        sequence's prefix (for ``SHARD_GRAD_OP``).
        """
        # Only check when rebuilding the full parameters in the forward pass,
        # and skip the check (1) when in eval mode since then there is not a
        # safe point at which to reset the execution order data and (2) if
        # world size is 1 since then there is no chance of desynchronization
        if self.training_state != TrainingState_.FORWARD or \
                not self.training or self.world_size == 1:
            return
        eod = self._exec_order_data
        param_index = eod.get_param_index(param)
        if not eod.is_first_iter:
            # Only issue warnings on the first deviating iteration and stop
            # checking thereafter to avoid flooding the console
            # and if TORCH_DISTRIBUTED_DEBUG >= INFO.
            allowed_debug_levels = [dist.DebugLevel.INFO, dist.DebugLevel.DETAIL]
            if (
                eod.warn_status == _ExecOrderWarnStatus.WARNED
                or self._debug_level not in allowed_debug_levels
            ):
                return
            # However, we may issue multiple warnings on the first deviating
            # iteration to help debugging, where either:
            # 1. This iteration sees an extra `_rebuild_full_params()` in
            # `forward()` compared to the first iteration
            msg_prefix = curr_param_order = None  # non-`None` means we warn
            if eod.index >= len(eod.param_order):
                msg_prefix = "Expected to not rebuild any more parameters " \
                    "in `forward()` for this module but trying to rebuild " \
                    "parameters for "
                curr_param_order = eod.param_order + [param_index]
            else:
                expected_param_index = eod.param_order[eod.index]
                # 2. This iteration sees the same number of
                # `_rebuild_full_params()` (so far) but the current parameter
                # differs
                if param_index != expected_param_index:
                    expected_param_names = eod.get_unflat_param_names(expected_param_index)
                    assert len(expected_param_names) > 0, \
                        "Expected parameter should always be valid"
                    msg_prefix = "Expected to rebuild parameters in " \
                        f"`forward()` for {expected_param_names} but " \
                        "instead trying to rebuild parameters for "
                    curr_param_order = eod.param_order[:eod.index - 1] + [param_index]
            to_issue_warning = msg_prefix is not None
            if to_issue_warning:
                assert curr_param_order is not None
                param_names = eod.get_unflat_param_names(param_index)
                is_added_param = len(param_names) == 0
                if is_added_param:
                    msg_suffix = "a newly-added parameter since construction time"
                else:
                    msg_suffix = f"{param_names}"
                sub_msg = msg_prefix + msg_suffix
                first_iter_param_names = [
                    eod.get_unflat_param_names(index) for index in eod.param_order
                ]
                curr_iter_param_names = [
                    eod.get_unflat_param_names(index) for index in curr_param_order
                ]
                warnings.warn(
                    "Forward order differs from that of the first iteration "
                    f"on rank {self.rank} -- collectives are unchecked and may "
                    "give incorrect results or hang\n" + sub_msg + "\n" +
                    f"First iteration's forward order: {first_iter_param_names}"
                    "\nThis iteration's forward order (so far): "
                    f"{curr_iter_param_names}"
                )
                eod.warn_status = _ExecOrderWarnStatus.WARNING
            eod.index += 1
        else:
            # Use `compute_device` instead of the parameter's device in case it
            # is offloaded on CPU and we are using NCCL backend, which requires
            # communicated tensors be on GPU
            device = self.compute_device
            indices = torch.zeros(self.world_size, dtype=torch.int32, device=device)
            index = torch.tensor([param_index], dtype=torch.int32, device=device)
            dist._all_gather_base(indices, index, group=self.process_group)
            # Check that all ranks plan to all-gather the same parameter index
            for (r1, i1), (r2, i2) in itertools.combinations(
                ((rank, indices[rank]) for rank in range(self.world_size)), 2,
            ):
                if not torch.equal(i1, i2):
                    r1_param_names = eod.get_unflat_param_names(i1)
                    r2_param_names = eod.get_unflat_param_names(i2)
                    raise RuntimeError(
                        f"Forward order differs across ranks: rank {r1} is "
                        "rebuilding full parameters in `forward()` for "
                        f"{r1_param_names} while rank {r2} is rebuilding full "
                        f"parameters in `forward()` for {r2_param_names}"
                    )
            eod.param_order.append(param_index)

    @torch.no_grad()
    def _prep_grads_for_backward(self) -> None:
        """Make sure p.grad has the correct size/device, otherwise set it to None."""
        for p in self.params:
            if p.grad is not None and (
                p.grad.size() != p._unsharded_size  # type: ignore[attr-defined]
                or p.grad.device != p.device
            ):
                offloaded: bool = p.grad.device != p.device
                if offloaded:
                    assert self.cpu_offload.offload_params, \
                        "`p.grad.device` and `p.device` should be the same " \
                        "if not offloading parameters to CPU"
                prev_iter_outside_no_sync: bool = \
                    p.grad.size() == p._local_shard.shape  # type: ignore[attr-defined]
                # As long as the previous iteration was outside `no_sync()`,
                # then we must save the gradient in `_saved_grad_shard`, even
                # if the current iteration is inside `no_sync()`. This is to
                # prepare for the next iteration outside `no_sync()`, which may
                # try to accumulate gradients. FSDP accumulates gradients in
                # the separate variable `p._saved_grad_shard` to leave `p.grad`
                # for the per-iteration gradient.
                if prev_iter_outside_no_sync:
                    # FSDP currently does not support gradient accumulation
                    # outside `no_sync()` when using CPU offloading (see the
                    # warning in the class's docstring).
                    if not offloaded:
                        p._saved_grad_shard = p.grad.data  # type: ignore[attr-defined]
                p.grad = None

    def _should_free_full_params(self):
        return (
            self.sharding_strategy == ShardingStrategy.FULL_SHARD
            # Optimization where we don't reshard if running Zero-2
            # in no_sync().
            or self._sync_gradients
        )

    @torch.no_grad()
    def _free_full_params(self, params: Optional[List[FlatParameter]] = None) -> None:
        """
        Free up storage for full parameters.
        """
        if params is None:
            params = self.params
        current_stream = torch.cuda.current_stream()
        for p in params:
            # e.g., world_size == 1 or self.sharding_strategy = NO_SHARD
            if not p._is_sharded:  # type: ignore[attr-defined]
                if (
                    self._mixed_precision_enabled_for_params()
                ):
                    self._free_mp_shard(cast(List[FlatParameter], [p]))
                continue
            # Don't let PyTorch reuse this memory until all work in the current
            # stream is complete.
            p._full_param_padded.record_stream(current_stream)  # type: ignore[attr-defined]
            # There may be external references to the Tensor Storage that we
            # can't modify, such as references that are created by
            # ctx.save_for_backward in the forward pass. Thus when we
            # unshard parameters, we should reuse the original Tensor
            # Storage object and unshard it in-place. For now, just resize
            # the Storage to 0 to save memory.
            _free_storage(p._full_param_padded)  # type: ignore[attr-defined]

    @torch.no_grad()
    def _use_param_local_shard(
        self, params: Optional[List[FlatParameter]] = None
    ) -> None:
        """Use local shard for a list of params. Also implicitly offloads
        parameters back to CPU if we are CPU offloading."""
        if params is None:
            params = self.params
        for p in params:
            if self.cpu_offload.offload_params:
                # Ensure local_shard resides in CPU if we are offloading params.
                assert p._local_shard.device == torch.device(  # type: ignore[attr-defined]
                    "cpu"
                ), "Expected p._local_shard to be on CPU"
            p.data = p._local_shard  # type: ignore[attr-defined]

    def _assert_state(self, state: Union[TrainingState_, List[TrainingState_]]) -> None:
        """Assert we are in the given state."""
        # Since assert can be turned off and this error checking
        # is really important, we use explicit error checking
        # and raise a ValueError if needed.
        if isinstance(state, TrainingState_):
            state = [state]
        if self.training_state not in state:
            msg = (
                f"expected to be in states {state} but current state "
                f"is {self.training_state}"
            )
            # In case we are failing in the context of autograd hook, asserting
            # may not generate useful msg. So, let's print it to be sure.
            if self.rank == 0:
                print(f"Asserting FSDP instance is: {self}")
                print(f"ERROR: {msg}")
                traceback.print_stack()
            raise ValueError(msg)

    @contextmanager
    def no_sync(self) -> Generator:
        """
        A context manager to disable gradient synchronizations across FSDP
        instances. Within this context, gradients will be accumulated in module
        variables, which will later be synchronized in the first
        forward-backward pass after exiting the context. This should only be
        used on the root FSDP instance and will recursively apply to all
        children FSDP instances.

        .. note:: This likely results in higher memory usage because FSDP will
            accumulate the full model gradients (instead of gradient shards)
            until the eventual sync.

        .. note:: When used with CPU offloading, the gradients will not be
            offloaded to CPU when inside the context manager. Instead, they
            will only be offloaded right after the eventual sync.
        """
        self._lazy_init()
        assert self._is_root, "`no_sync()` on inner FSDP instances is not supported"
        self._assert_state(TrainingState_.IDLE)
        old_flags = []
        for m in self.modules():
            if isinstance(m, FullyShardedDataParallel):
                old_flags.append((m, m._sync_gradients))
                m._sync_gradients = False
        try:
            yield
        finally:
            for m, old_flag in old_flags:
                assert not m._sync_gradients, (
                    "`_sync_gradients` was incorrectly set to "
                    "`True` while in the `no_sync()` context manager"
                )
                m._sync_gradients = old_flag

    @property
    def params_with_grad(self) -> List[Parameter]:
        """
        Recursively returns a list of all module parameters that have a gradient.
        """
        return [p for p in self.parameters() if p.grad is not None]

    @torch.no_grad()
    def clip_grad_norm_(
        self, max_norm: Union[float, int], norm_type: Union[float, int] = 2.0
    ) -> None:
        """
        Clip all gradients at this point in time. The norm is computed over all
        gradients together, as if they were concatenated into a single vector.
        Gradients are modified in-place.

        Args:
            max_norm (float or int): max norm of the gradients
            norm_type (float or int): type of the used p-norm. Can be ``'inf'``
                for infinity norm.

        Returns:
            Total norm of the parameters (viewed as a single vector).

        .. note:: This is analogous to ``torch.nn.utils.clip_grad_norm_`` but
            handles the partitioning and multiple devices per rank under the
            hood. The default torch util is not applicable here, because each
            rank only has a partial view of all the grads in the model, so
            calling it for FSDP models would lead to different scaling being
            applied per subset of model parameters.

        .. warning:: This needs to be called on all ranks, since synchronization
            primitives will be used.
        """
        self._lazy_init()
        self._wait_for_previous_optim_step()
        assert self._is_root, "clip_grad_norm should only be called on the root (parent) instance"
        self._assert_state(TrainingState_.IDLE)

        max_norm = float(max_norm)
        norm_type = float(norm_type)
        # Computes the max norm for this shard's gradients and sync's across workers
        local_norm = _calc_grad_norm(self.params_with_grad, norm_type).cuda()  # type: ignore[arg-type]
        if norm_type == math.inf:
            total_norm = local_norm
            dist.all_reduce(total_norm, op=torch.distributed.ReduceOp.MAX, group=self.process_group)
        else:
            total_norm = local_norm ** norm_type
            dist.all_reduce(total_norm, group=self.process_group)
            total_norm = total_norm ** (1.0 / norm_type)

        if self.cpu_offload:
            total_norm = total_norm.cpu()

        clip_coef = torch.tensor(max_norm, dtype=total_norm.dtype, device=total_norm.device) / (total_norm + 1e-6)
        if clip_coef < 1:
            # multiply by clip_coef, aka, (max_norm/total_norm).
            for p in self.params_with_grad:
                assert p.grad is not None
                p.grad.detach().mul_(clip_coef.to(p.grad.device))

    @staticmethod
    def full_optim_state_dict(
        model: torch.nn.Module,
        optim: torch.optim.Optimizer,
        optim_input: Optional[Union[
            List[Dict[str, Any]], Iterable[torch.nn.Parameter],
        ]] = None,
        rank0_only: bool = True,
        group: Optional[dist.ProcessGroup] = None,
    ) -> Dict[str, Any]:
        """
        Consolidates the full optimizer state on rank 0 and returns it
        as a :class:`dict` following the convention of
        :meth:`torch.optim.Optimizer.state_dict`, i.e. with keys ``"state"``
        and ``"param_groups"``. The flattened parameters in ``FSDP`` modules
        contained in ``model`` are mapped back to their unflattened parameters.

        .. warning:: This needs to be called on all ranks since synchronization
            primitives are used. However, if ``rank0_only=True``, then the
            state dict is only populated on rank 0, and all other ranks return
            an empty :class:`dict`.

        .. warning:: Unlike ``torch.optim.Optimizer.state_dict()``, this method
            uses full parameter names as keys instead of parameter IDs.

        .. warning:: If you do not pass ``model.parameters()`` as the first
            argument to the optimizer, then you should pass that same value to
            this method as ``optim_input``.

        .. note:: Like in :meth:`torch.optim.Optimizer.state_dict`, the tensors
            contained in the optimizer state dict are not cloned, so there may
            be aliasing surprises. For best practices, consider saving the
            returned optimizer state dict immediately, e.g. using
            ``torch.save()``.

        Args:
            model (torch.nn.Module): Root module (which may or may not be a
                :class:`FullyShardedDataParallel` instance) whose parameters
                were passed into the optimizer ``optim``.
            optim (torch.optim.Optimizer): Optimizer for ``model`` 's
                parameters.
            optim_input (Optional[Union[List[Dict[str, Any]], Iterable[torch.nn.Parameter]]]):
                Input passed into the optimizer ``optim`` representing either a
                :class:`list` of parameter groups or an iterable of parameters;
                if ``None``, then this method assumes the input was
                ``model.parameters()``. (Default: ``None``)
            rank0_only (bool): If ``True``, saves the populated :class:`dict`
                only on rank 0; if ``False``, saves it on all ranks. (Default:
                ``True``)
            group (dist.ProcessGroup): Model's process group or ``None`` if using
                the default process group. (Default: ``None``)

        Returns:
            Dict[str, Any]: A :class:`dict` containing the optimizer state for
            ``model`` 's original unflattened parameters and including keys
            "state" and "param_groups" following the convention of
            :meth:`torch.optim.Optimizer.state_dict`. If ``rank0_only=True``,
            then nonzero ranks return an empty :class:`dict`.
        """
        return _optim_state_dict(
            model=model,
            optim=optim,
            optim_input=optim_input,
            rank0_only=rank0_only,
            shard_state=False,
            group=group,
        )

    @staticmethod
    def sharded_optim_state_dict(
        model: torch.nn.Module,
        optim: torch.optim.Optimizer,
        optim_input: Optional[
            Union[
                List[Dict[str, Any]], Iterable[torch.nn.Parameter],
            ]
        ] = None,
        group: Optional[dist.ProcessGroup] = None,
    ) -> Dict[str, Any]:
        """
        The API is similar to :meth:`full_optim_state_dict` but this API chunks
        all non-zero-dimension states to :class:`ShardedTensor` to save memory.
        This API should only be used when the model ``state_dict`` is derived
        with the context manager ``with state_dict_type(SHARDED_STATE_DICT):``.

        For the detailed usage, refer to :meth:`full_optim_state_dict`.

        .. warning:: The returned state dict contains ``ShardedTensor`` and
            cannot be directly used by the regular ``optim.load_state_dict``.
        """

        # TODO: The ultimate goal of the optimizer state APIs should be the same
        # as state_dict/load_state_dict -- using one API to get optimizer states
        # and one API to load optimizer states. ``state_dict_type`` will be used
        # to decide which optimizer states should be returned.
        # There are currently two APIs to load a full optimizer state. So the
        # first step of the unification is to merge the two full optimizer state
        # loading APIs.
        # Task: https://github.com/pytorch/pytorch/issues/82232
        return _optim_state_dict(
            model=model,
            optim=optim,
            optim_input=optim_input,
            rank0_only=False,
            shard_state=True,
            group=group,
        )

    @staticmethod
    def shard_full_optim_state_dict(
        full_optim_state_dict: Dict[str, Any],
        model: torch.nn.Module,
        optim_input: Optional[Union[
            List[Dict[str, Any]], Iterable[torch.nn.Parameter],
        ]] = None,
    ) -> Dict[str, Any]:
        """
        Shards the full optimizer state dict ``full_optim_state_dict`` by
        remapping the state to flattened parameters instead of unflattened
        parameters and restricting to only this rank's part of the optimizer
        state. The first argument should be the return value of
        :meth:`full_optim_state_dict`.

        Example::

            >>> # xdoctest: +SKIP("undefined variables")
            >>> from torch.distributed.fsdp import FullyShardedDataParallel as FSDP
            >>> model, optim = ...
            >>> full_osd = FSDP.full_optim_state_dict(model, optim)
            >>> torch.save(full_osd, PATH)
            >>> # Define new model with possibly different world size
            >>> new_model, new_optim = ...
            >>> full_osd = torch.load(PATH)
            >>> sharded_osd = FSDP.shard_full_optim_state_dict(full_osd, new_model)
            >>> new_optim.load_state_dict(sharded_osd)

        .. warning:: If you do not pass ``model.parameters()`` as the first
            argument to the optimizer, then you should pass that same value to
            this method as ``optim_input``.

        .. note:: Both :meth:`shard_full_optim_state_dict` and
            :meth:`scatter_full_optim_state_dict` may be used to get the
            sharded optimizer state dict to load. Assuming that the full
            optimizer state dict resides in CPU memory, the former requires
            each rank to have the full dict in CPU memory, where each rank
            individually shards the dict without any communication, while the
            latter requires only rank 0 to have the full dict in CPU memory,
            where rank 0 moves each shard to GPU memory (for NCCL) and
            communicates it to ranks appropriately. Hence, the former has
            higher aggregate CPU memory cost, while the latter has higher
            communication cost.

        Args:
            full_optim_state_dict (Dict[str, Any]): Optimizer state dict
                corresponding to the unflattened parameters and holding the
                full non-sharded optimizer state.
            model (torch.nn.Module): Root module (which may or may not be a
                :class:`FullyShardedDataParallel` instance) whose parameters
                correspond to the optimizer state in ``full_optim_state_dict``.
            optim_input (Optional[Union[List[Dict[str, Any]], Iterable[torch.nn.Parameter]]]):
                Input passed into the optimizer representing either a
                :class:`list` of parameter groups or an iterable of parameters;
                if ``None``, then this method assumes the input was
                ``model.parameters()``. (Default: ``None``)

        Returns:
            Dict[str, Any]: The full optimizer state dict now remapped to
            flattened parameters instead of unflattened parameters and
            restricted to only include this rank's part of the optimizer state.
        """
        sharded_osd = _flatten_optim_state_dict(
            full_optim_state_dict, model, True,
        )
        return _rekey_sharded_optim_state_dict(sharded_osd, model, optim_input)

    @staticmethod
    def flatten_sharded_optim_state_dict(
        sharded_optim_state_dict: Dict[str, Any],
        model: torch.nn.Module,
        optim_input: Optional[
            Union[
                List[Dict[str, Any]], Iterable[torch.nn.Parameter],
            ]
        ] = None,
    ) -> Dict[str, Any]:
        """
        The API is similar to :meth:`shard_full_optim_state_dict`. The only
        difference is that the input ``sharded_optim_state_dict`` should be
        returned from :meth:`sharded_optim_state_dict`. Therefore, there will
        be all-gather calls on each rank to gather ``ShardedTensor`` s.

        Args:
            sharded_optim_state_dict (Dict[str, Any]): Optimizer state dict
                corresponding to the unflattened parameters and holding the
                sharded optimizer state.
            model (torch.nn.Module):
                Refer to :meth:``shard_full_optim_state_dict``.
            optim_input (Optional[Union[List[Dict[str, Any]], Iterable[torch.nn.Parameter]]]):
                Refer to :meth:``shard_full_optim_state_dict``.

        Returns:
            Refer to :meth:`shard_full_optim_state_dict`.
        """

        # TODO: The implementation is the same as ``shard_full_optim_state_dict``.
        # See the TODO in ``shard_full_optim_state_dict`` for the future
        # unification plan.
        flattened_osd = _flatten_optim_state_dict(
            sharded_optim_state_dict,
            model=model,
            shard_state=True,
        )
        return _rekey_sharded_optim_state_dict(flattened_osd, model, optim_input)

    @staticmethod
    def scatter_full_optim_state_dict(
        full_optim_state_dict: Optional[Dict[str, Any]],
        model: torch.nn.Module,
        optim_input: Optional[Union[
            List[Dict[str, Any]], Iterable[torch.nn.Parameter],
        ]] = None,
        group: Optional[Any] = None,
    ) -> Dict[str, Any]:
        """
        Scatters the full optimizer state dict from rank 0 to all other ranks,
        returning the sharded optimizer state dict on each rank. The return
        value is the same as :meth:`shard_full_optim_state_dict`, and on rank
        0, the first argument should be the return value of
        :meth:`full_optim_state_dict`.

        Example::

            >>> # xdoctest: +SKIP("undefined variables")
            >>> from torch.distributed.fsdp import FullyShardedDataParallel as FSDP
            >>> model, optim = ...
            >>> full_osd = FSDP.full_optim_state_dict(model, optim)  # only non-empty on rank 0
            >>> # Define new model with possibly different world size
            >>> new_model, new_optim, new_group = ...
            >>> sharded_osd = FSDP.scatter_full_optim_state_dict(full_osd, new_model, group=new_group)
            >>> new_optim.load_state_dict(sharded_osd)

        .. note:: Both :meth:`shard_full_optim_state_dict` and
            :meth:`scatter_full_optim_state_dict` may be used to get the
            sharded optimizer state dict to load. Assuming that the full
            optimizer state dict resides in CPU memory, the former requires
            each rank to have the full dict in CPU memory, where each rank
            individually shards the dict without any communication, while the
            latter requires only rank 0 to have the full dict in CPU memory,
            where rank 0 moves each shard to GPU memory (for NCCL) and
            communicates it to ranks appropriately. Hence, the former has
            higher aggregate CPU memory cost, while the latter has higher
            communication cost.

        Args:
            full_optim_state_dict (Optional[Dict[str, Any]]): Optimizer state
                dict corresponding to the unflattened parameters and holding
                the full non-sharded optimizer state if on rank 0; the argument
                is ignored on nonzero ranks.
            model (torch.nn.Module): Root module (which may or may not be a
                :class:`FullyShardedDataParallel` instance) whose parameters
                correspond to the optimizer state in ``full_optim_state_dict``.
            optim_input (Optional[Union[List[Dict[str, Any]], Iterable[torch.nn.Parameter]]]):
                Input passed into the optimizer representing either a
                :class:`list` of parameter groups or an iterable of parameters;
                if ``None``, then this method assumes the input was
                ``model.parameters()``. (Default: ``None``)
            group (dist.ProcessGroup): Model's process group or ``None`` if
                using the default process group. (Default: ``None``)

        Returns:
            Dict[str, Any]: The full optimizer state dict now remapped to
            flattened parameters instead of unflattened parameters and
            restricted to only include this rank's part of the optimizer state.
        """
        # Try to use the passed-in process group, the model's process group,
        # or the default process group (i.e. `None`) in that priority order
        if group is None and hasattr(model, "process_group"):
            group = model.process_group
        rank = dist.get_rank(group)
        world_size = dist.get_world_size(group)
        # Check for a valid broadcast device, preferring GPU when available
        using_nccl = dist.distributed_c10d._check_for_nccl_backend(group)
        broadcast_device = torch.device("cuda") if torch.cuda.is_available() \
            else torch.device("cpu")
        if using_nccl and not torch.cuda.is_available():
            raise RuntimeError("NCCL requires a GPU for collectives")
        # Flatten the optimizer state dict and construct a copy with the
        # positive-dimension tensors' shapes in place of the tensors themselves
        # since those tensors will be broadcast separately to avoid copying
        if rank == 0:
            if full_optim_state_dict is None:
                raise ValueError("Rank 0 must pass in the full optimizer state dict")
            flat_osd = _flatten_optim_state_dict(
                full_optim_state_dict,
                model=model,
                shard_state=False,
            )
            processed_osd = _process_pos_dim_tensor_state(flat_osd, world_size)
        # Broadcast the optim state dict without positive-dimension tensor
        # state and the FSDP parameter IDs from rank 0 to all ranks
        processed_osd = _broadcast_processed_optim_state_dict(
            processed_osd if rank == 0 else None, rank, group,
        )
        # Broadcast positive-dimension tensor state (both sharded tensors for
        # FSDP parameters and unsharded tensors for non-FSDP parameters)
        sharded_osd = _broadcast_pos_dim_tensor_states(
            processed_osd, flat_osd if rank == 0 else None, rank, world_size,
            group, broadcast_device,
        )
        # Rekey the optimizer state dict to use parameter IDs according to this
        # rank's `optim_input`
        sharded_osd = _rekey_sharded_optim_state_dict(sharded_osd, model, optim_input)
        return sharded_osd

    @staticmethod
    def rekey_optim_state_dict(
        optim_state_dict: Dict[str, Any],
        optim_state_key_type: OptimStateKeyType,
        model: torch.nn.Module,
        optim_input: Optional[Union[
            List[Dict[str, Any]], Iterable[torch.nn.Parameter],
        ]] = None,
    ) -> Dict[str, Any]:
        """
        Re-keys the optimizer state dict ``optim_state_dict`` to use the key
        type ``optim_state_key_type``. This can be used to achieve
        compatibility between optimizer state dicts from models with FSDP
        instances and ones without.

        To re-key an FSDP full optimizer state dict (i.e. from
        :meth:`full_optim_state_dict`) to use parameter IDs and be loadable to
        a non-wrapped model::

            >>> # xdoctest: +SKIP("undefined variables")
            >>> wrapped_model, wrapped_optim = ...
            >>> full_osd = FSDP.full_optim_state_dict(wrapped_model, wrapped_optim)
            >>> nonwrapped_model, nonwrapped_optim = ...
            >>> rekeyed_osd = FSDP.rekey_optim_state_dict(full_osd, OptimStateKeyType.PARAM_ID, nonwrapped_model)
            >>> nonwrapped_optim.load_state_dict(rekeyed_osd)

        To re-key a normal optimizer state dict from a non-wrapped model to be
        loadable to a wrapped model::

            >>> # xdoctest: +SKIP("undefined variables")
            >>> nonwrapped_model, nonwrapped_optim = ...
            >>> osd = nonwrapped_optim.state_dict()
            >>> rekeyed_osd = FSDP.rekey_optim_state_dict(osd, OptimStateKeyType.PARAM_NAME, nonwrapped_model)
            >>> wrapped_model, wrapped_optim = ...
            >>> sharded_osd = FSDP.shard_full_optim_state_dict(rekeyed_osd, wrapped_model)
            >>> wrapped_optim.load_state_dict(sharded_osd)

        Returns:
            Dict[str, Any]: The optimizer state dict re-keyed using the
            parameter keys specified by ``optim_state_key_type``.
        """
        assert optim_state_key_type in \
            (OptimStateKeyType.PARAM_NAME, OptimStateKeyType.PARAM_ID)
        osd = optim_state_dict  # alias
        # Validate that the existing parameter keys are uniformly typed
        uses_param_name_mask = [
            type(param_key) is str for param_key in osd["state"]
        ]
        uses_param_id_mask = [
            type(param_key) is int for param_key in osd["state"]
        ]
        if (any(uses_param_name_mask) and not all(uses_param_name_mask)) or \
                (any(uses_param_id_mask) and not all(uses_param_id_mask)):
            error_msg = f"Invalid parameter keys: {osd['state'].keys()}"
            raise ValueError(error_msg)
        # Return directly if the existing key type matches the target key type
        if (optim_state_key_type == OptimStateKeyType.PARAM_NAME and
            all(uses_param_name_mask)) or \
            (optim_state_key_type == OptimStateKeyType.PARAM_ID and
                all(uses_param_id_mask)):
            return osd
        # Otherwise, actually perform the re-keying
        new_osd = {}
        if optim_state_key_type == OptimStateKeyType.PARAM_NAME:  # ID -> name
            param_id_to_param = _get_param_id_to_param(model, optim_input)
            param_to_param_name = _get_param_to_param_name(model)
            param_id_to_param_name: List[str] = [
                param_to_param_name[param] for param in param_id_to_param
            ]
            new_osd["state"] = {
                param_id_to_param_name[param_id]: param_state
                for param_id, param_state in osd["state"].items()
            }
            new_osd["param_groups"] = copy.deepcopy(osd["param_groups"])
            for param_group in new_osd["param_groups"]:
                param_group["params"] = sorted([
                    param_id_to_param_name[param_id]
                    for param_id in param_group["params"]
                ])
            return new_osd
        elif optim_state_key_type == OptimStateKeyType.PARAM_ID:  # name -> ID
            param_name_to_param = _get_param_name_to_param(model)
            param_to_param_id = _get_param_to_param_id(model, optim_input)
            # Because not all model parameters may be passed as the optimizer
            # input, we may need to drop some parameters from this mapping
            param_name_to_param_id = {
                param_name: param_to_param_id[param]
                for param_name, param in param_name_to_param.items()
                if param in param_to_param_id
            }
            new_osd["state"] = {
                param_name_to_param_id[param_name]: param_state
                for param_name, param_state in osd["state"].items()
            }
            new_osd["param_groups"] = copy.deepcopy(osd["param_groups"])
            for param_group in new_osd["param_groups"]:
                param_group["params"] = sorted([
                    param_name_to_param_id[param_name]
                    for param_name in param_group["params"]
                ])
            return new_osd
        return new_osd  # should never reach here

    def _get_default_comm_hook(self) -> Any:
        r"""
        Returns a default communication hook based on a sharding strategy.
        """
        if self.sharding_strategy != ShardingStrategy.NO_SHARD:
            return default_hooks.reduce_scatter_hook
        else:
            return default_hooks.allreduce_hook

    def _get_default_comm_hook_state(self) -> Any:
        r"""
        Returns a default communication hook state based on a sharding strategy.
        """
        return default_hooks.DefaultState(process_group=self.process_group)

    def register_comm_hook(self, state: object, hook: callable):
        """
        Registers a communication hook which is an enhancement that provides a
        flexible hook to users where they can specify how FSDP aggregates gradients
        across multiple workers.
        This hook can be used to implement several algorithms like
        `GossipGrad <https://arxiv.org/abs/1803.05880>`_ and gradient compression
        which involve different communication strategies for
        parameter syncs while training with :class:`FullyShardedDataParallel`.

        .. warning ::
            FSDP communication hook should be registered before running an initial forward pass
            and only once.

        Args:
            state (object): Passed to the hook to maintain any state information during the training process.
                            Examples include error feedback in gradient compression,
                            peers to communicate with next in `GossipGrad <https://arxiv.org/abs/1803.05880>`_, etc.
                            It is locally stored by each worker
                            and shared by all the gradient tensors on the worker.
            hook (Callable): Callable, which has one of the following signatures:
                            1) ``hook: Callable[torch.Tensor] -> None``:
                            This function takes in a Python tensor, which represents
                            the full, flattened, unsharded gradient with respect to all variables
                            corresponding to the model this FSDP unit is wrapping
                            (that are not wrapped by other FSDP sub-units).
                            It then performs all necessary processing and returns ``None``;
                            2) ``hook: Callable[torch.Tensor, torch.Tensor] -> None``:
                            This function takes in two Python tensors, the first one represents
                            the full, flattened, unsharded gradient with respect to all variables
                            corresponding to the model this FSDP unit is wrapping
                            (that are not wrapped by other FSDP sub-units). The latter
                            represents a pre-sized tensor to store a chunk of a sharded gradient after
                            reduction.
                            In both cases, callable performs all necessary processing and returns ``None``.
                            Callables with signature 1 are expected to handle gradient communication for a `NO_SHARD` case.
                            Callables with signature 2 are expected to handle gradient communication for sharded cases.

        """
        if not self.check_is_root():
            raise AssertionError("register_comm_hook can only be called on a root instance.")
        for submodule in self.fsdp_modules(self):
            assert not submodule._hook_registered, "communication hook can be only registered once"
            submodule._hook_registered = True
            assert submodule._communication_hook == self._get_default_comm_hook(),\
                f"communication hook should be default, but it is {submodule._communication_hook.__name__} instead"
            submodule._communication_hook_state = state
            submodule._communication_hook = hook


    def _init_param_exec_order_wrap_policy(self, *args, **kwargs) -> None:
        auto_wrap_policy = kwargs["auto_wrap_policy"]
        module = kwargs["module"]
        assert hasattr(auto_wrap_policy, "tracing_config")
        if not _TORCH_FX_AVAIL:
            assert (
                auto_wrap_policy.tracing_config is None
            ), "tracing_config should be None when torch.fx is not enabled"
        elif isinstance(
            auto_wrap_policy.tracing_config,
            TracingConfig
        ):
            tracer = auto_wrap_policy.tracing_config.tracer
            execution_info = _init_execution_info(module)

            for m in module.modules():
                assert not isinstance(
                    m, FullyShardedDataParallel
                ), "The input module of _patch_tracer should not contain FSDP modules"

            with _patch_tracer(
                tracer=tracer,
                root_module=module,
                execution_info=execution_info,
            ):
                try:
                    tracer.trace(module, auto_wrap_policy.tracing_config.concrete_args)
                except BaseException as e:
                    raise RuntimeError(
                        "tracer.trace failed inside _init_param_exec_order_wrap_policy"
                        f" with the error: {e}."
                    )
        else:
            assert (
                auto_wrap_policy.tracing_config is None
            ), "tracing_config should either be an instance of TracingConfig or be None"
        # The initial FSDP wrapping is done with auto_wrap_policy.init_policy
        kwargs["auto_wrap_policy"] = auto_wrap_policy.init_policy
        self.__init__(*args, **kwargs)
        self._param_exec_order_policy: bool = True
        # self._param_exec_order_prep_stage is set to True before we get the execution order
        self._param_exec_order_prep_stage: bool = True
        # A list that stores the flatten parameters and its name based on the parameter execution order
        self._fsdp_params_exec_order: List[FlatParameter] = []
        if _TORCH_FX_AVAIL and isinstance(
            auto_wrap_policy.tracing_config,
            TracingConfig
        ):
            # Initialize a dict that maps each module to its parent FSDP wrap
            module_to_fsdp: Dict[nn.Module, FullyShardedDataParallel] = dict()
            for wrap in self.fsdp_modules(self):
                module_to_fsdp[wrap.module] = wrap
            # Set self._fsdp_params_exec_order based on execution_info.module_forward_order.
            # TODO (linjianma): self._fsdp_params_exec_order will be set based on
            # the parameter execution order rather than module_forward_order,
            # once the non-recursive wrapping policy is fully implemented.
            for m in execution_info.module_forward_order:
                if m in module_to_fsdp:
                    for flat_param in module_to_fsdp[m].params:
                        self._fsdp_params_exec_order.append(flat_param)
            self._param_exec_order_prep_stage = False

        for m in self.modules():
            if m is not self and isinstance(m, FullyShardedDataParallel):
                # Assignment by reference, so each children FSDP wrap has access to
                # the _fsdp_params_exec_order of the root module
                m._fsdp_params_exec_order = self._fsdp_params_exec_order
                m._param_exec_order_policy = self._param_exec_order_policy
                m._param_exec_order_prep_stage = self._param_exec_order_prep_stage

    def _use_param_exec_order_policy(self) -> bool:
        return (
            hasattr(self, "_param_exec_order_policy")
            and self._param_exec_order_policy
        )

    def _is_param_exec_order_prep_stage(self) -> bool:
        is_prep_stage = (
            hasattr(self, "_param_exec_order_prep_stage")
            and self._param_exec_order_prep_stage
        )
        if not is_prep_stage:
            for p in self.parameters():
                assert (
                    not hasattr(p, "_params_exec_order_hook_handle")
                ), "When not in execution order prep stage, all _params_exec_order_hook_handle should be removed."
        return is_prep_stage

def _get_default_cuda_device(module: nn.Module) -> torch.device:
    """Try to infer CUDA device from module parameters."""
    try:
        compute_device = next(module.parameters()).device
        if compute_device.type == "cuda":
            return compute_device
    # e.g., if module does not have parameters, it will throw StopIteration,
    # in this case, instead of raising exception, return cuda device.
    except StopIteration:
        pass
    # Fall back to current CUDA device
    return torch.device("cuda", torch.cuda.current_device())


def _calc_grad_norm(parameters: List[torch.nn.Parameter], p: float) -> torch.Tensor:
    r"""Calculate gradient norm of an iterable of parameters.
    Returns:
        Total norm of the parameters (viewed as a single vector).
    """
    parameters = [p for p in parameters if p.grad is not None]

    if len(parameters) == 0:
        return torch.tensor(0.0)
    if p == math.inf:
        local_norm = torch.tensor(max(par.grad.detach().abs().max() for par in parameters))
    else:
        # Compute the norm in full precision no matter what
        local_norm = torch.linalg.vector_norm(
            torch.stack(
                [
                    torch.linalg.vector_norm(par.grad.detach(), p, dtype=torch.float32)
                    for par in parameters
                ]
            ),
            p,
        )
    local_norm.to(dtype=parameters[0].dtype)
    return local_norm


def _get_param_to_unflat_param_names(
    model: torch.nn.Module,
    dedup_shared_params: bool = True,
) -> Dict[torch.nn.Parameter, List[str]]:
    """
    Constructs a mapping from flattened parameter (including non-FSDP-module
    parameters) to its unflattened parameter names. For non-FSDP-module
    parameters, these mapped-to lists always contain a single element. The
    unflattened parameter names should match the keys of the model state dict.

    For shared parameters, only the first parameter name is included (following
    the ``torch.nn.Module.parameters()`` order).

    Args:
        model (torch.nn.Module): Root module (which may or may not be a
            :class:`FullyShardedDataParallel` instance).
        dedup_shared_params (bool): If ``True``, only includes the first
            list of unflattened parameter names corresponding to a parameter
            in the module walk order; if ``False``, then includes all of the
            unflattened parameter names.
    """
    def module_fn(module, prefix, param_to_unflat_param_names):
        # For FSDP modules, only add the entry when considering the contained
        # `FlattenParamsWrapper` to avoid duplication
        if not isinstance(module, FullyShardedDataParallel):
            for param_name, param in module.named_parameters(recurse=False):
                module_prefixed_param_names = (
                    param._prefixed_param_names if isinstance(param, FlatParameter)
                    else [param_name]
                )  # prefixed from `module`
                fully_prefixed_param_names = [
                    clean_tensor_name(prefix + name)
                    for name in module_prefixed_param_names
                ]  # fully prefixed from the top level including `prefix`
                # If this parameter has already been visited, then it is a
                # shared parameter; then, only take the first parameter name
                is_shared_param = param in param_to_unflat_param_names
                if not is_shared_param:
                    param_to_unflat_param_names[param] = fully_prefixed_param_names
                elif not dedup_shared_params:
                    param_to_unflat_param_names[param].extend(fully_prefixed_param_names)

    def return_fn(param_to_unflat_param_names):
        return param_to_unflat_param_names

    param_to_unflat_param_names: Dict[torch.nn.Parameter, List[str]] = {}
    return _apply_to_modules(
        model, module_fn, return_fn, param_to_unflat_param_names,
    )


def _get_param_to_param_name(
    model: torch.nn.Module,
) -> Dict[torch.nn.Parameter, str]:
    """
    Constructs a mapping from parameters to their parameter names. ``model``
    should not contain any :class:`FullyShardedDataParallel` instances, which
    means that none of the parameters should be ``FlatParameter`` s. As a
    result, compared to :meth:`_get_param_to_unflat_param_names`, the mapped
    values may be flattened from singleton :class:`list` s to the contained
    names themselves.

    Args:
        model (torch.nn.Module): Root module, which should not contain any
            :class:`FullyShardedDataParallel` instances.
    """
    param_to_param_names = _get_param_to_unflat_param_names(model)
    for param_names in param_to_param_names.values():
        assert len(param_names) > 0, "`_get_param_to_unflat_param_names()` " \
            "should not construct empty lists"
        if len(param_names) > 1:
            raise RuntimeError(
                "Each parameter should only map to one parameter name but got "
                f"{len(param_names)}: {param_names}"
            )
    param_to_param_name = {
        param: param_names[0]
        for param, param_names in param_to_param_names.items()
    }
    return param_to_param_name


def _get_param_name_to_param(
    model: torch.nn.Module,
) -> Dict[str, torch.nn.Parameter]:
    """Constructs the inverse mapping of :meth:`_get_param_to_param_name`."""
    param_to_param_name = _get_param_to_param_name(model)
    return dict(zip(param_to_param_name.values(), param_to_param_name.keys()))


def clean_tensor_name(tensor_name: str) -> str:
    """Cleans the parameter or buffer name by removing any FSDP-related
    prefixes."""
    # FSDP full tensor names may not have both (i.e. `FSDP_PREFIX`), so we
    # call `replace()` twice separately
    tensor_name = tensor_name.replace(FSDP_WRAPPED_MODULE + ".", "")
    tensor_name = tensor_name.replace(FPW_MODULE + ".", "")
    # TODO: Explicitly replacing checkpoint_wrapper prefix is not ideal,
    # as it increases coupling between CheckpointWrapper and FSDP. This is also not
    # scalable for additional wrapped modules, we should come up with a general solution
    # for this issue.
    tensor_name = tensor_name.replace(_CHECKPOINT_PREFIX + ".", "")
    return tensor_name<|MERGE_RESOLUTION|>--- conflicted
+++ resolved
@@ -904,8 +904,6 @@
             module_fn,
             return_fn,
             buffer_names,
-<<<<<<< HEAD
-=======
         )
 
     def _auto_wrap(
@@ -962,76 +960,12 @@
         """
         devices = set(
             param.device for param in self._get_orig_params(module, ignored_params)
->>>>>>> 1a16b257
         )
         if len(devices) > 1:
             raise RuntimeError(
                 f"FSDP only supports single device modules but got params on {devices}"
             )
 
-<<<<<<< HEAD
-    def _auto_wrap(
-        self,
-        auto_wrap_kwargs: Dict[str, Any],
-        fsdp_kwargs: Dict[str, Any],
-    ) -> None:
-        """
-        Recursively auto wraps the root module given by the key "module" in
-        ``auto_wrap_kwargs`` with the arguments in ``auto_wrap_kwargs`` and
-        ``fsdp_kwargs``.
-
-        Precondition: ``auto_wrap_policy`` contains the arguments expected by
-            ``_recursive_wrap()``, where ``auto_wrap_policy`` is not ``None``.
-            ``fsdp_kwargs`` contains all FSDP arguments except ``module``.
-        """
-        auto_wrap_policy = auto_wrap_kwargs["auto_wrap_policy"]
-        root_module = auto_wrap_kwargs["module"]
-        assert auto_wrap_policy is not None
-        # For auto wrapping, submodules should not already be wrapped with FSDP
-        # since double wrapping is not supported
-        for module_name, module in root_module.named_modules():
-            if isinstance(module, FullyShardedDataParallel):
-                raise ValueError(
-                    f"Expected {module_name} to NOT be FullyShardedDataParallel "
-                    "if using an `auto_wrap_policy`"
-                )
-        mixed_precision = fsdp_kwargs["mixed_precision"]
-        if mixed_precision is not None and _contains_batchnorm(root_module):
-            _override_batchnorm_mixed_precision(root_module)
-            auto_wrap_policy = functools.partial(
-                _or_policy, policies=[_wrap_batchnorm_individually, auto_wrap_policy]
-            )
-            warnings.warn(
-                "Both mixed precision and an `auto_wrap_policy` were specified "
-                "for FSDP, where the wrapped module has batch norm submodules. "
-                "The batch norm submodules will be wrapped as separate FSDP "
-                "instances with mixed precision disabled since some batch norm "
-                "kernels do not support low precision."
-            )
-            auto_wrap_kwargs["auto_wrap_policy"] = auto_wrap_policy
-        _recursive_wrap(**auto_wrap_kwargs, **fsdp_kwargs)
-
-    def _check_single_device_module(
-        self,
-        module: nn.Module,
-        ignored_params: Set[nn.Parameter],
-    ) -> None:
-        """
-        Raises an error if ``module`` has original parameters on multiple
-        devices, ignoring the parameters in ``ignored_params``. Thus, after
-        this method, the module must be either fully on the CPU or fully on a
-        non-CPU device.
-        """
-        devices = set(
-            param.device for param in self._get_orig_params(module, ignored_params)
-        )
-        if len(devices) > 1:
-            raise RuntimeError(
-                f"FSDP only supports single device modules but got params on {devices}"
-            )
-
-=======
->>>>>>> 1a16b257
     def _get_device_from_device_id(
         self,
         device_id: Optional[Union[int, torch.device]],
