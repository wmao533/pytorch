# Owner(s): ["module: functorch"]

# Copyright (c) Facebook, Inc. and its affiliates.
# All rights reserved.
#
# This source code is licensed under the BSD-style license found in the
# LICENSE file in the root directory of this source tree.

import itertools

from torch.testing._internal.common_utils import TestCase, run_tests, is_iterable_of_tensors
import torch
from torch import Tensor
import functools
from torch.testing._internal.common_device_type import instantiate_device_type_tests
from torch.testing._internal.common_device_type import ops
from torch.testing._internal.common_device_type import \
    toleranceOverride, tol
from functorch_additional_op_db import additional_op_db
from torch.testing._internal.common_methods_invocations import op_db
from common_utils import (
    get_fallback_and_vmap_exhaustive,
    get_exhaustive_batched_inputs,
    get_exhaustive_batched_inputs_batch_norm_is_training,
    xfail,
    skip,
    skipOps,
    tol1,
    # tol2,
    opsToleranceOverride,
    check_vmap_fallback,
    is_batch_norm_training,
    is_valid_inplace_sample_input,
    loop2,
)

from torch.testing._internal.opinfo.core import SampleInput
from torch.utils._pytree import tree_flatten, tree_unflatten, tree_map
from functorch import grad, vjp, vmap, jacrev, jacfwd
import torch.autograd.forward_ad as fwAD
from functorch._src.eager_transforms import _as_tuple, jvp
aten = torch.ops.aten


# Version of autograd.grad with some differences:
#   - pytree inputs is allowed (but leaves of the pytree have to all
#     be tensors)
#   - if an input is not used as part of derivatives, we will return a
#     zero-filled tensor for the result
def _autograd_grad(
    outputs, inputs, grad_outputs=None, retain_graph=False, create_graph=True
):
    inputs, inputs_spec = tree_flatten(inputs)
    diff_inputs = tuple(inp for inp in inputs if inp.requires_grad)
    if grad_outputs is None:
        diff_outputs = tuple(out for out in outputs if out.requires_grad)
    else:
        diff_grad_outputs = [
            (out, go) for out, go in zip(outputs, grad_outputs) if out.requires_grad
        ]
        if len(diff_grad_outputs) == 0:
            diff_outputs, grad_outputs = (), ()
        else:
            diff_outputs, grad_outputs = zip(*diff_grad_outputs)
    grad_inputs = torch.autograd.grad(
        diff_outputs,
        diff_inputs,
        grad_outputs,
        retain_graph=retain_graph,
        create_graph=create_graph,
        allow_unused=True,
    )
    result = []
    grad_inputs_iter = iter(grad_inputs)
    for inp in inputs:
        if inp.requires_grad:
            grad_input = next(grad_inputs_iter)
            if grad_input is None:
                result.append(torch.zeros_like(inp))
            else:
                result.append(grad_input)
        else:
            result.append(torch.zeros_like(inp))
    return tree_unflatten(result, inputs_spec)


def diff_arg(arg, requires_grad=True):
    def is_differentiable_arg(arg):
        if requires_grad:
            return arg.requires_grad
        else:
            return arg.is_floating_point() or arg.is_complex()
    if is_iterable_of_tensors(arg):
        if all([is_differentiable_arg(a) for a in arg]):
            return True
        if all([not is_differentiable_arg(a) for a in arg]):
            return False
        raise RuntimeError("NYI: The test runner can't handle this")
    return isinstance(arg, Tensor) and is_differentiable_arg(arg)


# Given f, returns an f' such that:
# - f' takes only positional arguments
# - All arguments to f' are floating-point Tensors
# - All outputs of f' are floating-point Tensors
def normalize_op_input_output2(f, args, kwargs, output_process_fn_grad=None, requires_grad=True):
    flat_args, args_spec = tree_flatten(args)
    diff_argnums = tuple(i for i, arg in enumerate(flat_args) if diff_arg(arg, requires_grad=requires_grad))
    assert len(diff_argnums) > 0
    primals = tuple(flat_args[i] for i in diff_argnums)

    @functools.wraps(f)
    def wrapped(*primals):
        _args = list(flat_args)
        for num, arg in zip(diff_argnums, primals):
            _args[num] = arg
        _args = tree_unflatten(_args, args_spec)
        result = f(*_args, **kwargs)
        if output_process_fn_grad is not None:
            result = output_process_fn_grad(result)
        if isinstance(result, tuple):
            result = tuple(r for r in result if torch.is_floating_point(r))
            assert len(result) > 0
        return result
    return wrapped, primals


# TODO: consolidate with normalize_op_input_output2
def normalize_op_input_output3(f, args, kwargs, sample_args, output_process_fn_grad=None):
    flat_args, args_spec = tree_flatten(args)
    flat_sample_args, _ = tree_flatten(sample_args)
    diff_argnums = tuple(i for i, (arg, sample) in enumerate(zip(flat_args, flat_sample_args))
                         if diff_arg(sample, requires_grad=True))
    assert len(diff_argnums) > 0
    primals = tuple(flat_args[i] for i in diff_argnums)

    @functools.wraps(f)
    def wrapped(*primals):
        _args = list(flat_args)
        for num, arg in zip(diff_argnums, primals):
            _args[num] = arg
        _args = tree_unflatten(_args, args_spec)
        result = f(*_args, **kwargs)
        if output_process_fn_grad is not None:
            result = output_process_fn_grad(result)
        if isinstance(result, tuple):
            result = tuple(r for r in result if torch.is_floating_point(r))
            assert len(result) > 0
        return result
    return wrapped, primals


def normalize_op_input_output(f, sample, requires_grad=True):
    args = tuple([sample.input] + list(sample.args))
    return normalize_op_input_output2(
        f, args, sample.kwargs, sample.output_process_fn_grad, requires_grad=requires_grad
    )


def ref_vjp(f, *primals):
    result = f(*primals)

    def wrapped(cotangents):
        return _autograd_grad(_as_tuple(result), primals, _as_tuple(cotangents))

    return result, wrapped


def simulate_jvp(f, primals, tangents):
    primals_out, tangents_out = torch.autograd.functional.jvp(f, primals, tangents)
    return primals_out, tangents_out


def ref_jvp(f, primals, tangents):
    with fwAD.dual_level():
        duals = tuple(fwAD.make_dual(p, t) for p, t in zip(primals, tangents))
        result_duals = f(*duals)
        result_duals, spec = tree_flatten(result_duals)
        primals_out, tangents_out = zip(*(fwAD.unpack_dual(d) for d in result_duals))
        return tree_unflatten(primals_out, spec), tree_unflatten(tangents_out, spec)


def get_sample_cotangents(f, sample):
    fn, primals = normalize_op_input_output(f, sample)
    output = fn(*primals)
    return tree_map(torch.randn_like, output)


# returns a new function g(*args, *cotangents)
# that computes vjps and (*args, cotangents)
def get_vjp_fn_and_args_with_cotangents(f, sample, cotangents):
    args = tuple([sample.input] + list(sample.args))
    kwargs = sample.kwargs
    flat_args, args_spec = tree_flatten(args)
    flat_cotangents, cotangents_spec = tree_flatten(cotangents)

    @functools.wraps(f)
    def wrapped(*args):
        assert len(args) == len(flat_args) + len(flat_cotangents)
        actual_args = args[:len(flat_args)]
        cotangents = args[len(flat_args):]
        actual_args = tree_unflatten(actual_args, args_spec)
        cotangents = tree_unflatten(cotangents, cotangents_spec)

        fn, primals = normalize_op_input_output3(f, actual_args, kwargs,
                                                 flat_args,
                                                 sample.output_process_fn_grad)
        _, vjp_fn = vjp(fn, *primals)
        return vjp_fn(cotangents)

    return wrapped, tuple(flat_args + flat_cotangents)


# Returns a new function g(*args, *cotangents) that computes vjps and
# sample (*args, *cotangents)
def get_vjpfull_variant(f, sample):
    fn, primals = normalize_op_input_output(f, sample)
    result = fn(*primals)
    cotangents = _as_tuple(
        tree_map(lambda x: torch.randn_like(x, requires_grad=True), result))
    num_primals = len(primals)
    args = (*primals, *cotangents)

    @functools.wraps(f)
    def wrapped(*args):
        primals = args[:num_primals]
        cotangents = args[num_primals:]
        result, vjp_fn = vjp(fn, *primals)
        if isinstance(result, torch.Tensor):
            assert len(cotangents) == 1
            cotangents = cotangents[0]
        return vjp_fn(cotangents)

    return wrapped, args


def get_jvp_variant(f, sample):
    # We want this higher-order variant of jvp, so that it can
    # be used to wrap vmap
    fn, primals = normalize_op_input_output(f, sample, requires_grad=False)
    tangents = _as_tuple(
        tree_map(lambda x: torch.randn_like(x), primals))

    @functools.wraps(f)
    def wrapped(*args):
        tangents = args
        primals_out, tangents_out = jvp(fn, primals, tangents)

        if isinstance(primals_out, torch.Tensor):
            return (primals_out, tangents_out)
        else:
            flat_primals_out, _ = tree_flatten(primals_out)
            flat_tangents_out, _ = tree_flatten(tangents_out)
            return tuple(flat_primals_out + flat_tangents_out)

    return wrapped, tangents


def get_jvp_variant_primals_tangents(f, sample):
    # We want this higher-order variant of jvp, so that it can
    # be used to wrap vmap
    fn, primals = normalize_op_input_output(f, sample, requires_grad=False)
    tangents = _as_tuple(
        tree_map(lambda x: torch.randn_like(x), primals))

    @functools.wraps(f)
    def wrapped(*args):
        primals_in = args[:len(primals)]
        tangents_in = args[len(primals):]
        primals_out, tangents_out = jvp(fn, primals_in, tangents_in)

        if isinstance(primals_out, torch.Tensor):
            return (primals_out, tangents_out)
        else:
            flat_primals_out, _ = tree_flatten(primals_out)
            flat_tangents_out, _ = tree_flatten(tangents_out)
            return tuple(flat_primals_out + flat_tangents_out)

    return wrapped, primals + tangents


def is_inplace(op, variant):
    if hasattr(variant, "__wrapped__"):
        return variant.__wrapped__ is op.get_inplace()
    return variant is op.get_inplace()


vjp_fail = {
    xfail('tensor_split'),  # data_ptr composite compliance
    xfail('nn.functional.ctc_loss'),  # data_ptr composite compliance
}


class TestOperators(TestCase):
    @ops(op_db + additional_op_db, allowed_dtypes=(torch.float,))
    @skipOps('TestOperators', 'test_grad', vjp_fail.union({
        xfail('linalg.eig'),  # diagonal_scatter does not support complex
        xfail('chalf', '', device_type='cpu'),  # RuntimeError: "sum_cpu" not implemented for 'ComplexHalf'
        skip('as_strided_scatter', ''),  # silent incorrectness; seems flaky
        xfail('sparse.sampled_addmm', ''),  # RuntimeError: Sparse CSR tensors do not have strides
        xfail('to_sparse', ''),  # Could not run 'aten::sum.dim_IntList'
    }))
    @opsToleranceOverride('TestOperators', 'test_grad', (
        tol1('nn.functional.binary_cross_entropy_with_logits',
             {torch.float32: tol(atol=1e-04, rtol=1e-04)}),
    ))
    def test_grad(self, device, dtype, op):
        if op.name in vjp_fail:
            self.skipTest("Skipped; Expected failures")
            return

        if not op.supports_autograd:
            self.skipTest("Skipped! Autograd not supported.")
            return

        samples = op.sample_inputs(device, dtype, requires_grad=True)

        if is_inplace(op, op.get_op()):
            self.skipTest("Skipped for redundancy. test_vjp handles in-place testing.")
            return

        for sample in samples:
            args = [sample.input] + list(sample.args)
            kwargs = sample.kwargs

            diff_argnums = tuple(i for i, arg in enumerate(args) if diff_arg(arg))
            assert len(diff_argnums) > 0
            diff_args = tuple(args[i] for i in diff_argnums)

            def wrapped_fn(*args, **kwargs):
                result = op(*args, **kwargs)
                if sample.output_process_fn_grad is not None:
                    result = sample.output_process_fn_grad(result)

                # Reduce into single value for grad
                if isinstance(result, torch.Tensor):
                    return result.sum()
                result = sum([res.sum() for res in result])
                return result

            result = grad(wrapped_fn, diff_argnums)(*args, **kwargs)
            expected = _autograd_grad(_as_tuple(wrapped_fn(*args, **kwargs)), diff_args)

            self.assertEqual(result, expected)

    @ops(op_db + additional_op_db, allowed_dtypes=(torch.float,))
    @skipOps('TestOperators', 'test_jvp', set({
        # Composite ops that do bad things. Need to be fixed in PyTorch core.
        # RuntimeError: Cannot access data pointer of Tensor that doesn't have storage
        xfail('tensor_split'),

        # BUG: silent incorrectness: runs and produces numerical differences
        skip('nn.functional.max_unpool1d'),  # fails everywhere except on mac
        skip('nn.functional.max_unpool2d'),  # fails everywhere except on windows
        skip('nn.functional.max_unpool3d'),  # fails everywhere except on mac

        xfail('nn.functional.rrelu')  # in-place test errors out with no formula implemented
    }))
    @opsToleranceOverride('TestOperators', 'test_jvp', (
        tol1('nn.functional.conv_transpose3d',
             {torch.float32: tol(atol=1e-04, rtol=1.3e-06)}, device_type='cuda'),
        tol1('nn.functional.binary_cross_entropy_with_logits',
             {torch.float32: tol(atol=4e-04, rtol=4e-04)}),
    ))
    def test_jvp(self, device, dtype, op):
        # TODO: get rid of vjp_decomp when we add decomposition support to
        # PyTorch's forward-mode ad. Currently the decomposition support only
        # works for functorch.jvp
        VJP_DECOMP = {
            'nn.functional.logsigmoid',
        }
        if op.name in VJP_DECOMP:
            fixme_ref_jvp_local = simulate_jvp
        else:
            fixme_ref_jvp_local = ref_jvp

        if not op.supports_forward_ad and op.name not in VJP_DECOMP:
            self.skipTest("Skipped! Forward AD not supported.")
            return

        samples = op.sample_inputs(device, dtype, requires_grad=True)

        outplace_variant = op if not is_inplace(op, op.get_op()) else None
        inplace_variant = op.inplace_variant if op.supports_inplace_autograd else None

        for sample in samples:
            args = (sample.input,) + sample.args
            kwargs = sample.kwargs
            if outplace_variant:
                self.jvp_opinfo_test(outplace_variant, args, kwargs,
                                     sample.output_process_fn_grad,
                                     clone_inputs=False,
                                     fixme_ref_jvp_local=fixme_ref_jvp_local)
            if is_valid_inplace_sample_input(sample, op, inplace_variant):
                self.jvp_opinfo_test(inplace_variant, args, kwargs,
                                     sample.output_process_fn_grad,
                                     clone_inputs=True,
                                     fixme_ref_jvp_local=fixme_ref_jvp_local)

    def jvp_opinfo_test(self, fn, args, kwargs, output_process_fn,
                        clone_inputs, fixme_ref_jvp_local):
        # NB: we used requires_grad=True to determine where the primals are,
        # but don't need that information otherwise
        fn, primals = normalize_op_input_output2(
            fn, args, kwargs, output_process_fn, requires_grad=True)
        orig_primals = tree_map(lambda x: x.detach(), primals)
        orig_tangents = tree_map(lambda x: torch.randn_like(x), primals)

        def maybe_clone_inputs():
            if clone_inputs:
                primals = tree_map(torch.clone, orig_primals)
                tangents = tree_map(torch.clone, orig_tangents)
                return primals, tangents
            return orig_primals, orig_tangents

        primals, tangents = maybe_clone_inputs()
        expected_primal_outs, expected_tangent_outs = \
            fixme_ref_jvp_local(fn, primals, tangents)

        primals, tangents = maybe_clone_inputs()
        primal_outs, tangent_outs = jvp(fn, primals, tangents)

        self.assertEqual(primal_outs, expected_primal_outs)
        self.assertEqual(tangent_outs, expected_tangent_outs)

    @ops(op_db + additional_op_db, allowed_dtypes=(torch.float,))
    @skipOps('TestOperators', 'test_vjp', vjp_fail.union({
        skip('as_strided_scatter', ''),  # silent incorrectness; also might be flaky
        xfail('sparse.sampled_addmm', ''),
    }))
    @opsToleranceOverride('TestOperators', 'test_vjp', (
        tol1('nn.functional.conv_transpose3d',
             {torch.float32: tol(atol=5e-05, rtol=9e-05)}, device_type='cuda'),
        tol1('nn.functional.binary_cross_entropy_with_logits',
             {torch.float32: tol(atol=1e-04, rtol=1e-04)}),
    ))
    def test_vjp(self, device, dtype, op):
        if not op.supports_autograd:
            self.skipTest("Skipped! Autograd not supported.")
            return

        samples = op.sample_inputs(device, dtype, requires_grad=True)

        def _test(_op, inplace=False):
            for sample in samples:
                if inplace and not is_valid_inplace_sample_input(sample, op, op.inplace_variant):
                    continue
                fn, primals = normalize_op_input_output(_op, sample)
                result = fn(*primals)
                cotangents = tree_map(lambda x: torch.randn_like(x), result)

                out, vjp_fn = vjp(fn, *primals)
                self.assertEqual(out, result)
                result_vjps = vjp_fn(cotangents)

                _, vjp_fn = ref_vjp(fn, *primals)
                expected_vjps = vjp_fn(cotangents)

                self.assertEqual(result_vjps, expected_vjps)

        _test(op)
        for a_op in op.aliases:
            _test(a_op)
        if op.inplace_variant:
            def f(inp, *args, **kwargs):
                return op.inplace_variant(inp.clone(), *args, **kwargs)
            _test(f, inplace=True)

    @ops(op_db + additional_op_db, allowed_dtypes=(torch.float,))
    @skipOps('TestOperators', 'test_vjpvjp', vjp_fail.union({
        skip('nn.functional.max_unpool1d'),  # silent incorrectness; Flaky
        skip('nn.functional.max_unpool2d'),  # silent incorrectness; Flaky
        xfail('native_layer_norm', ''),  # Expected a proper Tensor but got None for argument #1 'other'
        xfail('sparse.sampled_addmm', ''),  # sparse tensors have no strides
    }))
    @opsToleranceOverride('TestOperators', 'test_vjpvjp', (
        tol1('nn.functional.conv_transpose3d',
             {torch.float32: tol(atol=5e-05, rtol=9e-05)}, device_type='cuda'),
    ))
    def test_vjpvjp(self, device, dtype, op):
        if not op.supports_autograd:
            self.skipTest("Skipped! Autograd not supported.")
            return
        if not op.supports_gradgrad:
            self.skipTest("Skipped! Operation does not support gradgrad")
            return

        samples = op.sample_inputs(device, dtype, requires_grad=True)

        def test(_op, inplace=False):
            for sample in samples:
                if inplace and not is_valid_inplace_sample_input(sample, op, op.inplace_variant):
                    continue
                fn, args = get_vjpfull_variant(_op, sample)
                result = fn(*args)
                cotangents = tree_map(lambda x: torch.randn_like(x), result)

                # Compute vjp of vjp
                _, vjp_fn = vjp(fn, *args)
                result_vjps = vjp_fn(cotangents)

                # Compute ref_vjp of vjp. We could have done ref_vjp of ref_vjp,
                # but since we're confident that vjp works by itself, this is
                # an equivalent way to test that.
                _, vjp_fn = ref_vjp(fn, *args)
                expected_vjps = vjp_fn(cotangents)

                self.assertEqual(result_vjps, expected_vjps)

        test(op)
        if op.inplace_variant:
            def fn(inp, *args, **kwargs):
                return op.inplace_variant(inp.clone(), *args, **kwargs)
            test(fn, inplace=True)

    @skipOps('TestOperators', 'test_vmapvjpvjp', vjp_fail.union({
        skip("atleast_1d"),  # Takes too long
        skip("atleast_2d"),  # Takes too long
        skip("atleast_3d"),  # Takes too long
        xfail("_masked.prod"),  # calls item
        xfail("_masked.cumprod"),  # calls item
        xfail("as_strided"),  # incorrect output
        xfail("as_strided_scatter"),  # incorrect output
        skip("bernoulli"),  # calls random op
        xfail("bfloat16"),  # rank 4 tensor for channels_last
        xfail("chalf"),  # rank 4 tensor for channels_last
        xfail("cumprod"),  # calls item
        xfail("double"),  # rank 4 tensor for channels_last
        xfail("float"),  # rank 4 tensor for channels_last
        xfail("half"),  # rank 4 tensor for channels_last
        # It looks like you're either (1) calling .item() on a Tensor or
        # (2) attempting to use a Tensor in some data-dependent control flow or
        # (3) encountering this error in PyTorch internals.
        xfail("index_reduce"),
        xfail("linalg.eig"),  # vmap over torch.allclose
        xfail("linalg.eigvals"),  # vmap over torch.allclose
        xfail("linalg.householder_product"),  # vmap: inplace into a regular tensor
        # It looks like you're either (1) calling .item() on a Tensor or
        # (2) attempting to use a Tensor in some data-dependent control flow or
        # (3) encountering this error in PyTorch internals.
        xfail("linalg.vander"),
        xfail("nanquantile", device_type='cpu'),  # vmap not implemented for at::equal.
        xfail("native_layer_norm"),  # vmap: inplace into a regular tensor
        # got a batched tensor as input while the running_mean or running_var,
        # which will be updated in place, were not batched.
        xfail("nn.functional.batch_norm"),
        xfail("nn.functional.binary_cross_entropy"),  # vmap: inplace into a regular tensor
        skip("nn.functional.dropout"),  # calls random op
        skip("nn.functional.dropout2d"),  # calls random op
        skip("nn.functional.dropout3d"),  # calls random op
        skip("nn.functional.feature_alpha_dropout", "with_train"),  # calls random op
        skip("nn.functional.fractional_max_pool2d"),  # calls random op
        skip("nn.functional.fractional_max_pool3d"),  # calls random op
        # It looks like you're either (1) calling .item() on a Tensor or
        # (2) attempting to use a Tensor in some data-dependent control flow or
        # (3) encountering this error in PyTorch internals.
        xfail("nn.functional.gaussian_nll_loss"),
        # got a batched tensor as input while the running_mean or running_var,
        # which will be updated in place, were not batched.
        xfail("nn.functional.instance_norm"),
        xfail("nn.functional.layer_norm"),  # vmap: inplace into a regular tensor
        # RuntimeError: NYI: querying is_contiguous inside of vmap
        # for memory_format other than torch.contiguous_formats
        xfail("nn.functional.max_pool2d"),
        # RuntimeError: NYI: Tensor.clone(memory_format) inside vmap is only
        # supported with memory_format torch.preserve_format or
        # torch.contiguous_format (got ChannelsLast)
        xfail("nn.functional.max_unpool2d"),
        # RuntimeError: NYI: Tensor.clone(memory_format) inside vmap is only
        # supported with memory_format torch.preserve_format
        # or torch.contiguous_format (got ChannelsLast)s
        xfail("nn.functional.max_unpool2d", "grad"),
        xfail("nn.functional.rrelu"),  # RuntimeError: vmap: we do not yet support aten::rrelu_with_noise.
        xfail("normal"),  # calls random op
        xfail("normal", "number_mean"),  # calls random op
        xfail("pca_lowrank"),  # calls random op
        # (calls nonzero): vmap: We do not support batching operators that can output dynamic shape.
        xfail("prod"),
        xfail("put"),  # vmap: inplace into a regular tensor
        xfail("quantile", device_type='cpu'),  # Batching rule not implemented for `at::equal`
        xfail("scatter_reduce", "prod"),  # vmap (looks like you are calling item/data-dependent)
        xfail("sparse.sampled_addmm"),  # RuntimeError: Sparse CSR tensors do not have strides
        xfail("svd_lowrank"),  # calls random op
        xfail("take"),  # vmap: inplace into a regular tensor
        xfail("to"),  # rank 4 tensor for channels_last
        xfail("view_as_complex"),  # RuntimeError: Tensor must have a last dimension with stride 1
        xfail("_masked.softmax", device_type='cuda'),  # Mismatch in values!
        xfail("_masked.softmin", device_type='cuda'),  # Mismatch in values!
        # got a batched tensor as input while the running_mean or running_var,
        # which will be updated in place, were not batched.
        xfail("nn.functional.batch_norm", 'without_cudnn'),
        # view doesn't work on sparse
        xfail("to_sparse"),
    }))
    @ops(op_db + additional_op_db, allowed_dtypes=(torch.float,))
    @toleranceOverride({torch.float32: tol(atol=1e-04, rtol=1e-04)})
    @opsToleranceOverride('TestOperators', 'test_vmapvjpvjp', (
        tol1('linalg.svd',
             {torch.float32: tol(atol=5e-04, rtol=5e-04)}),
        tol1('linalg.lu_factor',
             {torch.float32: tol(atol=2e-03, rtol=2e-02)}),
        tol1('svd',
             {torch.float32: tol(atol=5e-04, rtol=5e-04)}),
    ))
    def test_vmapvjpvjp(self, device, dtype, op):
        # Since, we test `vjpvjp` independently,
        # for this test, we just verify that vmap
        # of `vjpvjp` is correct.
        if not op.supports_autograd:
            self.skipTest("Skipped! Autograd not supported.")
            return
        if not op.supports_gradgrad:
            self.skipTest("Skipped! Operation does not support gradgrad")
            return

        samples = op.sample_inputs(device, dtype, requires_grad=True)

        # TODO: test in-place
        if is_inplace(op, op.get_op()):
            self.skipTest("Skipped! NYI: inplace-testing not supported.")
            return

        for sample in samples:
            fn, args = get_vjpfull_variant(op, sample)
            result = fn(*args)
            cotangents = tree_map(lambda x: torch.randn_like(x), result)
            cotangents, _ = tree_flatten(cotangents)
            num_args = len(args)

            args_and_cotangents = tuple(args) + tuple(cotangents)

            def vjp_of_vjp(*args_and_cotangents):
                args = args_and_cotangents[:num_args]
                cotangents = args_and_cotangents[num_args:]
                result, vjp_fn = vjp(fn, *args)
                result_vjps = vjp_fn(cotangents)
                result, _ = tree_flatten(result)
                result_vjps, _ = tree_flatten(result_vjps)
                return (*result, *result_vjps)

            is_batch_norm_and_training = is_batch_norm_training(op.name, sample.kwargs)
            generator = get_fallback_and_vmap_exhaustive(
                vjp_of_vjp, args_and_cotangents, {}, is_batch_norm_and_training=is_batch_norm_and_training)
            for loop_out, batched_out in generator:
                self.assertEqual(loop_out, batched_out)

    vmapvjp_fail = vjp_fail.union({
        # -------------------- ALLOWED FAILURES --------------------------------
        # The following are not bugs and are expected behavior
        xfail('masked_select'),  # Not possible due to dynamic shapes
        skip('bernoulli'),  # randomness
        skip('normal', ''),  # randomness
        skip('normal', 'number_mean'),  # randomness
        skip('nn.functional.rrelu'),  # randomness
        skip('nn.functional.feature_alpha_dropout', 'with_train'),  # randomness
        skip('nn.functional.feature_alpha_dropout', 'without_train'),  # randomness
        skip('nn.functional.dropout'),  # randomness
        skip('nn.functional.dropout2d'),  # randomness
        skip('nn.functional.dropout3d', ''),  # randomness
        xfail('as_strided'),  # as_strided is too wild for us to support, wontfix
        xfail('index_put', ''),  # not possible due to dynamic shapes; we support a subset
        xfail('masked_scatter'),  # dynamic
        xfail('nn.functional.fractional_max_pool2d'),  # random
        xfail('nn.functional.fractional_max_pool3d'),  # random
        xfail('take'),  # dynamic
        xfail('pca_lowrank', ''),  # randomness
        xfail('svd_lowrank', ''),  # randomness
        xfail('to_sparse', ''),  # non-dense output
        skip('to'),  # RuntimeError: required rank 4 tensor to use channels_last format
        # ----------------------------------------------------------------------

        # ---------------------------- BUGS ------------------------------------
        # All of the following are bugs and need to be fixed
        skip('linalg.svdvals'),  # # really annoying thing where it passes correctness check but not has_batch_rule
        xfail('__getitem__', ''),  # dynamic error
        xfail('_masked.prod'),  # calls aten::item
        xfail('linalg.eig'),  # Uses aten::allclose
        xfail('linalg.householder_product'),  # needs select_scatter
        xfail('nanquantile', device_type='cpu'),  # checks q via a .item() call
        xfail('nn.functional.gaussian_nll_loss'),  # checks var for if any value < 0
        xfail('narrow'),  # .item() call
        xfail('prod'),  # calls nonzero
        xfail('quantile', device_type='cpu'),  # checks q via a .item() call
        xfail('view_as_complex'),  # Tensor must have a last dimension with stride 1

        # required rank 4 tensor to use channels_last format
        xfail('bfloat16'),
        xfail('double'),
        xfail('float'),
        xfail('half'),
        xfail('chalf', ''),

        xfail('scatter_reduce', 'prod'),  # item call

        # NYI: querying is_contiguous inside of vmap for memory_format other than torch.contiguous_format
        xfail('nn.functional.max_unpool2d'),
        xfail('nn.functional.max_unpool2d', 'grad'),

        xfail('sparse.sampled_addmm', ''),
        xfail('as_strided_scatter', ''),  # calls as_strided
        xfail('index_reduce', ''),  # .item() call
        # ---------------------------------------------------------------------
    })

    @ops(op_db + additional_op_db, allowed_dtypes=(torch.float,))
    @toleranceOverride({torch.float32: tol(atol=1e-04, rtol=1e-04)})
    @opsToleranceOverride('TestOperators', 'test_vmapvjp', (
        tol1('linalg.svd',
             {torch.float32: tol(atol=1.5e-04, rtol=1e-04)}, device_type="cuda"),
        tol1('svd',
             {torch.float32: tol(atol=1.5e-04, rtol=1e-04)}, device_type="cuda"),
    ))
    @skipOps('TestOperators', 'test_vmapvjp', vmapvjp_fail)
    def test_vmapvjp(self, device, dtype, op):
        if not op.supports_autograd:
            self.skipTest("Skipped! Autograd not supported.")
            return

        samples = op.sample_inputs(device, dtype, requires_grad=True)

        # TODO: test in-place
        if is_inplace(op, op.get_op()):
            self.skipTest("Skipped! NYI: inplace-testing not supported.")
            return

        for sample in samples:
            cotangents = get_sample_cotangents(op, sample)
            fn, args = get_vjp_fn_and_args_with_cotangents(op, sample, cotangents)
            is_batch_norm_and_training = is_batch_norm_training(op.name, sample.kwargs)
            generator = get_fallback_and_vmap_exhaustive(
                fn, args, {}, is_batch_norm_and_training=is_batch_norm_and_training)
            for loop_out, batched_out in generator:
                self.assertEqual(loop_out, batched_out)

    vmapjvpall_fail = {
        # -------------------- ALLOWED FAILURES --------------------------------
        # The following are expected (not a bug)
        skip('bernoulli', ''),  # randomness
        skip('nn.functional.dropout'),  # randomness
        skip('nn.functional.rrelu'),  # randomness
        skip('nn.functional.dropout2d', ''),
        skip('nn.functional.dropout3d', ''),
        skip('nn.functional.feature_alpha_dropout', 'without_train'),
        skip('nn.functional.feature_alpha_dropout', 'with_train'),
        xfail('nn.functional.fractional_max_pool2d'),  # Cannot access data pointer of Tensor that doesn't have storage
        xfail('nn.functional.fractional_max_pool3d'),  # Cannot access data pointer of Tensor that doesn't have storage
        # Not actually a problem: embedding with max_norm mutates the weight
        # and causes different runs to produce different results.
        # skip because this is flaky depending on what the max_norm is!
        skip('nn.functional.embedding', ''),
        skip('to'),  # RuntimeError: required rank 4 tensor to use channels_last format
        # ----------------------------------------------------------------------

        # ---------------------------- BUGS ------------------------------------
        # The following are bugs that we should fix
        skip('nn.functional.max_pool1d'),  # fails on cpu, runs on cuda
        xfail('_masked.mean'),  # silent incorrectness (nan difference)
        xfail('_masked.prod'),  # .item or data-dependent control flow

        xfail('nn.functional.soft_margin_loss', ''),  # soft_margin_loss_backward does not support forward-ad
        xfail('tensor_split'),  # data_ptr composite compliance
        xfail('quantile'),  # at::equal batching rule (cpu), also, in-place vmap (cuda)
        skip('as_strided'),  # Test runner cannot handle this
        xfail('nn.functional.gaussian_nll_loss'),  # .item or data-dependent control flow
        xfail('scatter'),  # forward-mode AD does not support at::scatter
        xfail('nanquantile'),  # at::equal batching rule (cpu), also, in-place vmap (cuda)
        xfail('view_as_complex'),  # Tensor must have a last dimension with stride 1
        xfail('prod'),  # .item or data-dependent control flow

        skip('pca_lowrank', ''),  # randomness
        skip('svd_lowrank', ''),  # randomness

        xfail('double'),  # required rank 4 tensor to use channels_last format

        # potential silent incorrectness
        skip('nn.functional.max_unpool1d'),  # Flaky, seems to sometimes his max_unpool2d
        skip('nn.functional.max_unpool2d'),  # fails everywhere except on mac
        skip('nn.functional.max_unpool3d'),  # fails everywhere except on mac

        # erroring because running_mean and running_var aren't differentiable
        xfail('nn.functional.batch_norm'),
        xfail('nn.functional.batch_norm', 'without_cudnn'),
        # ----------------------------------------------------------------------
    }

    @ops(op_db + additional_op_db, allowed_dtypes=(torch.float,))
    @opsToleranceOverride('TestOperators', 'test_vmapjvpall', (
        tol1('nn.functional.conv_transpose3d',
             {torch.float32: tol(atol=2e-04, rtol=9e-3)}, device_type='cuda'),
        tol1('linalg.householder_product',
             {torch.float32: tol(atol=2e-04, rtol=9e-3)}, device_type='cuda'),
        tol1('linalg.householder_product',
             {torch.float32: tol(atol=2e-04, rtol=1e-4)}, device_type='cpu'),
    ))
    @skipOps('TestOperators', 'test_vmapjvpall', vmapjvpall_fail)
    @toleranceOverride({torch.float32: tol(atol=1e-04, rtol=1e-04)})
    # This is technically a superset of test_vmapjvp. We should either delete test_vmapjvp
    # or figure out if we can split vmapjvpall. It's useful to keep test_vmapjvp intact
    # because that coresponds to "batched forward-mode AD" testing in PyTorch core
    def test_vmapjvpall(self, device, dtype, op):
        if is_inplace(op, op.get_op()):
            # TODO: test in-place
            self.skipTest("Skipped! NYI: inplace-testing not supported.")
            return

        samples = op.sample_inputs(device, dtype, requires_grad=False)

        if not op.supports_forward_ad:
            self.skipTest("Skipped! Forward AD not supported.")
            return

        for sample in samples:
            arg_values = [sample.input] + list(sample.args)
            kwarg_values = sample.kwargs
            args = tuple(arg_values) + tuple(kwarg_values)
            fn, args = get_jvp_variant_primals_tangents(op, sample)
            is_batch_norm_and_training = is_batch_norm_training(op.name, kwarg_values)
            generator = get_fallback_and_vmap_exhaustive(
                fn, args, {}, is_batch_norm_and_training=is_batch_norm_and_training)
            for loop_out, batched_out in generator:
                self.assertEqual(loop_out, batched_out)

    @ops(op_db + additional_op_db, allowed_dtypes=(torch.float,))
    @skipOps('TestOperators', 'test_vmapjvpall_has_batch_rule', vmapjvpall_fail.union({
        skip('to'),  # RuntimeError: required rank 4 tensor to use channels_last format
        xfail('nn.functional.huber_loss'),
        xfail('lu'),
        xfail('linalg.det'),
        xfail('linalg.det', 'singular'),
        xfail('cumprod'),
        xfail('lu_solve'),
        xfail('masked_fill'),
        xfail('copysign'),
        xfail('linalg.solve'),
        xfail('complex'),
        skip('_masked.mean'),  # ???
        xfail('masked_scatter'),
        xfail('index_fill'),
        xfail('put'),
        xfail('take'),
        xfail('linalg.tensorsolve'),
        xfail('nn.functional.max_pool3d'),
        xfail('vdot'),
        xfail('nanmean'),
        xfail('nansum'),
        xfail('nn.functional.feature_alpha_dropout', 'without_train'),
        xfail('linalg.lu_factor', ''),
        xfail('nn.functional.dropout2d', ''),
        xfail('pca_lowrank', ''),
        xfail('svd_lowrank', ''),
        xfail('linalg.lu_factor_ex', ''),
        xfail('nn.functional.feature_alpha_dropout', 'with_train'),
        xfail('special.log_ndtr', ''),
        xfail('fft.ihfft2'),  # conj_physical fallback
        xfail('fft.ihfftn'),  # conj_physical fallback
        xfail('istft'),  # col2im fallback
        xfail('polar'),  # complex fallback
        xfail('nn.functional.max_unpool3d', 'grad'),
        xfail('nn.functional.smooth_l1_loss', ''),
        xfail('nn.functional.max_unpool2d', 'grad'),
        xfail('nn.functional.soft_margin_loss', ''),
        xfail('nn.functional.max_unpool1d', 'grad'),
        xfail('nn.functional.embedding', ''),
        xfail('scatter_reduce', "sum"),   # aten::scatter_reduce.two hit the vmap fallback
        xfail('scatter_reduce', "mean"),  # aten::scatter_reduce.two hit the vmap fallback
        xfail('scatter_reduce', "amin"),  # aten::scatter_reduce.two hit the vmap fallback
        xfail('scatter_reduce', "amax"),  # aten::scatter_reduce.two hit the vmap fallback
        xfail('lu_unpack'),
        xfail('nn.functional.glu'),
        xfail('nn.functional.bilinear'),  # trilinear doesn't have batching rule
        xfail('logdet'),  # _linalg_slogdet doesn't have batching rule
        xfail('linalg.slogdet'),  # _linalg_slogdet doesn't have batching rule
        xfail('linalg.lu', ''),
        xfail('linalg.lu_solve', ''),
        xfail('linalg.solve_ex', ''),
        xfail('nn.functional.dropout3d', ''),
        xfail('as_strided_scatter', ''),
        xfail('_masked.cumprod', ''),
        xfail('linalg.vecdot', ''),
    }))
    @toleranceOverride({torch.float32: tol(atol=1e-04, rtol=1e-04)})
    def test_vmapjvpall_has_batch_rule(self, device, dtype, op):
        if is_inplace(op, op.get_op()):
            # TODO: test in-place
            self.skipTest("Skipped! NYI: inplace-testing not supported.")
            return

        samples = op.sample_inputs(device, dtype, requires_grad=False)

        if not op.supports_forward_ad:
            self.skipTest("Skipped! Forward AD not supported.")
            return

        def test():
            for sample in samples:
                arg_values = [sample.input] + list(sample.args)
                kwarg_values = sample.kwargs
                args = tuple(arg_values) + tuple(kwarg_values)
                fn, args = get_jvp_variant_primals_tangents(op, sample)
                is_batch_norm_and_training = is_batch_norm_training(op.name, kwarg_values)
                for loop_out, batched_out in get_fallback_and_vmap_exhaustive(
                        fn, args, {}, is_batch_norm_and_training=is_batch_norm_and_training, compute_loop_out=False):
                    pass
        check_vmap_fallback(self, test, op, dry_run=False)

    @ops(op_db + additional_op_db, allowed_dtypes=(torch.float,))
    @toleranceOverride({torch.float32: tol(atol=1e-04, rtol=1e-04)})
    @skipOps('TestOperators', 'test_vmapvjp_has_batch_rule', vmapvjp_fail.union({
        skip('to'),  # RuntimeError: required rank 4 tensor to use channels_last format
        xfail('view_as_complex'),
        xfail('complex'),
        xfail('copysign'),
        xfail('cummax'),
        xfail('cummin'),
        xfail('cumprod'),
        xfail('nansum'),
        xfail('nanmean'),
        xfail('narrow'),  # Batching rule not implemented for `narrow.Tensor` (and view op)
        xfail('special.log_ndtr'),
        xfail('index_copy'),
        xfail('index_fill'),
        xfail('linalg.eig'),
        xfail('linalg.householder_product'),
        xfail('lu'),
        xfail('lu_solve'),
        xfail('lu_unpack'),
        xfail('masked_fill'),
        xfail('masked_scatter'),
        xfail('masked_select'),
        xfail('nanquantile'),
        xfail('prod'),
        xfail('put'),
<<<<<<< HEAD
        skip('linalg.det'),  # https://github.com/pytorch/functorch/issues/961
        xfail('scatter_reduce', "sum"),   # aten::scatter_reduce.two hit the vmap fallback
        xfail('scatter_reduce', "mean"),  # aten::scatter_reduce.two hit the vmap fallback
        xfail('scatter_reduce', "amin"),  # aten::scatter_reduce.two hit the vmap fallback
        xfail('scatter_reduce', "amax"),  # aten::scatter_reduce.two hit the vmap fallback
=======
>>>>>>> 4fe8e634
        xfail('quantile'),
        xfail('renorm'),
        xfail('take'),
        xfail('tensor_split'),
        xfail('to_sparse'),
        xfail('unfold'),
        xfail('vdot'),
        xfail('nn.functional.dropout'),
        xfail('_masked.prod'),
        xfail('fft.ihfft2'),
        xfail('fft.ihfftn'),
        xfail('nn.functional.gaussian_nll_loss'),
        xfail('nn.functional.huber_loss'),
        xfail('nn.functional.bilinear'),
        xfail('nn.functional.fractional_max_pool3d'),
        xfail('as_strided'),
        xfail('stft'),
        xfail('nn.functional.rrelu'),
        xfail('nn.functional.embedding_bag'),
        xfail('nn.functional.max_pool3d'),
        xfail('istft'),
        xfail('nn.functional.fractional_max_pool2d'),
        xfail('linalg.lu_factor', ''),
        xfail('nn.functional.feature_alpha_dropout', 'with_train'),
        xfail('pca_lowrank', ''),
        xfail('nn.functional.dropout2d', ''),
        xfail('nn.functional.feature_alpha_dropout', 'without_train'),
        xfail('svd_lowrank', ''),
        xfail('linalg.lu_factor_ex', ''),

        xfail('nn.functional.max_unpool2d', ''),
        xfail('nn.functional.multi_margin_loss', ''),
        xfail('nn.functional.multilabel_margin_loss', ''),
        xfail('nn.functional.pdist', ''),
        xfail('nn.functional.smooth_l1_loss', ''),
        xfail('scatter_reduce', 'prod'),
        xfail('nn.functional.max_unpool1d', ''),
        xfail('nn.functional.max_unpool3d', ''),
        xfail('nn.functional.max_unpool3d', 'grad'),
        xfail('nn.functional.soft_margin_loss', ''),
        xfail('nn.functional.max_unpool1d', 'grad'),
        xfail('nn.functional.max_unpool2d', 'grad'),
        xfail('linalg.lu', ''),
        xfail('linalg.lu_solve', ''),
        xfail('chalf', ''),
        xfail('index_reduce', ''),
        xfail('linalg.vander', ''),
        xfail('nn.functional.dropout3d', ''),
        xfail('as_strided_scatter', ''),
        xfail('segment_reduce', 'offsets'),
        xfail('_masked.cumprod', ''),
        xfail('linalg.vecdot', ''),
        xfail('segment_reduce', 'lengths'),
        xfail('sparse.sampled_addmm', ''),
    }))
    def test_vmapvjp_has_batch_rule(self, device, dtype, op):
        if not op.supports_autograd:
            self.skipTest("Skipped! Autograd not supported.")
            return

        samples = op.sample_inputs(device, dtype, requires_grad=True)

        # TODO: test in-place
        if is_inplace(op, op.get_op()):
            self.skipTest("Skipped! NYI: inplace-testing not supported.")
            return

        def test():
            for sample in samples:
                cotangents = get_sample_cotangents(op, sample)
                fn, args = get_vjp_fn_and_args_with_cotangents(op, sample, cotangents)
                is_batch_norm_and_training = is_batch_norm_training(op.name, sample.kwargs)
                for loop_out, batched_out in get_fallback_and_vmap_exhaustive(
                        fn, args, {}, is_batch_norm_and_training=is_batch_norm_and_training, compute_loop_out=False):
                    pass
                for a_op in op.aliases:
                    fn, args = get_vjp_fn_and_args_with_cotangents(a_op, sample, cotangents)
                    for loop_out, batched_out in get_fallback_and_vmap_exhaustive(
                            fn, args, {}, is_batch_norm_and_training=is_batch_norm_and_training, compute_loop_out=False):
                        pass

        check_vmap_fallback(self, test, op, dry_run=False)

    @ops(op_db + additional_op_db, allowed_dtypes=(torch.float,))
    @skipOps('TestOperators', 'test_vjpvmap', vjp_fail.union({
        skip('bernoulli', ''),  # vjpvmap testing can't handle randomness
        skip('normal', ''),  # vjpvmap testing can't handle randomness
        skip('normal', 'number_mean'),  # vjpvmap testing can't handle randomness
        skip('nn.functional.rrelu'),  # randomness
        skip('nn.functional.feature_alpha_dropout', 'with_train'),  # randomness
        skip('nn.functional.feature_alpha_dropout', 'without_train'),  # randomness
        skip('to'),  # RuntimeError: required rank 4 tensor to use channels_last format
        skip('to_sparse', ''),  # non-dense output

        # fallback path doesn't work
        # All of the following are bugs and need to be fixed
        xfail('__getitem__', ''),
        xfail('index_put', ''),
        xfail('view_as_complex'),
        xfail('nn.functional.gaussian_nll_loss'),
        xfail('masked_select'),
        xfail('narrow'),  # Batching rule not implemented for `narrow.Tensor` (and view op)
        skip('nn.functional.fractional_max_pool3d'),  # generator works on cpu, fails on cuda
        xfail('__rpow__'),  # https://github.com/pytorch/functorch/issues/617
        skip('nn.functional.fractional_max_pool2d'),  # generator works on cpu, fails on cuda
        xfail('column_stack', ''),
        xfail('nn.functional.dropout2d', ''),
        xfail('svd_lowrank', ''),
        xfail('pca_lowrank', ''),
        xfail('clamp'),
        xfail('cross'),  # The defaults of this op are *very* weird. No wonder it doesn't work
        # something weird happening with channels_last
        xfail('bfloat16'),
        xfail('double'),
        xfail('float'),
        xfail('half'),
        xfail('nn.functional.dropout3d', ''),
        xfail('as_strided_scatter', ''),
        xfail('sparse.sampled_addmm', ''),
    }))
    def test_vjpvmap(self, device, dtype, op):
        # NB: there is no vjpvmap_has_batch_rule test because that is almost
        # certainly redundant with the vmap_has_batch_rule test in test_vmap.py

        # one-off skip
        if op.name == 'nn.functional.dropout':
            self.skipTest("Skipped!")

        if not op.supports_autograd:
            # If the op doesn't support autograd, vmap(op) won't either
            self.skipTest("Skipped! Autograd not supported.")
            return

        # TODO: test in-place
        if is_inplace(op, op.get_op()):
            self.skipTest("Skipped! NYI: inplace-testing not supported.")
            return

        samples = op.sample_inputs(device, dtype, requires_grad=True)
        batch_norm_fns = ("nn.functional.batch_norm", "nn.functional.instance_norm")  # instance norm calls batch norm
        is_batch_norm = op.name in batch_norm_fns

        for sample in samples:
            args = [sample.input] + list(sample.args)
            kwargs = sample.kwargs
            if is_batch_norm and is_batch_norm_training(op.name, kwargs):
                generator = get_exhaustive_batched_inputs_batch_norm_is_training(args, kwargs)
            else:
                generator = get_exhaustive_batched_inputs(args, kwargs)

            for batched_args, in_dims, kwargs in generator:
                vmapped_op = vmap(op, in_dims)
                fn, primals = normalize_op_input_output2(vmapped_op, batched_args, kwargs,
                                                         sample.output_process_fn_grad)
                result = fn(*primals)
                cotangents = tree_map(lambda x: torch.randn_like(x), result)

                _, vjp_fn = vjp(fn, *primals)
                result_vjps = vjp_fn(cotangents)

                _, vjp_fn = ref_vjp(fn, *primals)
                expected_vjps = vjp_fn(cotangents)

                self.assertEqual(result_vjps, expected_vjps)

    def _compare_jacobians_of_vjp(self, fn, cotangents_and_primals, argnums=None, atol_rtol=None):
        if argnums is None:
            argnums = tuple(range(len(cotangents_and_primals)))

        def get_vjp(cotangents, *primals):
            _, vjp_fn = vjp(fn, *primals)
            return vjp_fn(cotangents)

        jacobian_jvp = jacfwd(get_vjp, argnums)(*cotangents_and_primals)
        jacobian_vjp = jacrev(get_vjp, argnums)(*cotangents_and_primals)

        # For dtype changing operations, the jacobians have different dtype.
        jacobian_jvp = tree_map(lambda x: x.to(torch.float), jacobian_jvp)
        jacobian_vjp = tree_map(lambda x: x.to(torch.float), jacobian_vjp)

        if atol_rtol is not None:
            (atol, rtol) = atol_rtol
            self.assertEqual(jacobian_jvp, jacobian_vjp, atol=atol, rtol=rtol)
        else:
            self.assertEqual(jacobian_jvp, jacobian_vjp)

    @ops(op_db + additional_op_db, allowed_dtypes=(torch.float,))
    @skipOps('TestOperators', 'test_jvpvjp', vjp_fail.union({
        xfail('to_sparse', ''),  # NYI
        # RuntimeError: Trying to set a forward gradient that has a different size than that of the original Tensor,
        # this is not supported. Tensor is of size [5, 2, 3] while the given forward gradient is of size [1, 2, 3].
        xfail('normal', ''),
        xfail('cdist', ''),  # NYI: forward-AD for _cdist_forward
        xfail('cholesky', ''),  # NYI: forward-AD for cholesky
        xfail('logcumsumexp', ''),  # NYI: forward-AD for logcumsumexp
        xfail('nn.functional.embedding_bag', ''),  # NYI: forward-AD for _embedding_bag
        xfail('nn.functional.grid_sample', ''),  # NYI: forward AD for grid_sampler_2d
        xfail('nn.functional.hardsigmoid', ''),  # NYI: forward AD for hardsigmoid_backward
        xfail('nn.functional.huber_loss', ''),  # NYI: forward AD for huber_loss_backward
        xfail('nn.functional.logsigmoid', ''),  # not differentiable w.r.t. buffer
        xfail('renorm', ''),  # NYI: forward AD for renorm
        xfail('symeig', ''),  # NYI: forward AD for symeig
        xfail('nn.functional.multilabel_margin_loss', ''),  # NYI: multilabel_margin_loss_forward
        xfail('nn.functional.multilabel_soft_margin_loss', ''),  # NYI: log_sigmoid_backward
        xfail('nn.functional.soft_margin_loss', ''),  # NYI: forward-AD for log_sigmoid_backward
        xfail('nn.functional.pdist', ''),  # NYI: forward-AD with _pdist_forward
        xfail('nn.functional.multi_margin_loss', ''),  # NYI: forward AD with multi_margin_loss
        skip('linalg.householder_product', '', device_type='cuda'),  # flaky, I'm not sure why
        xfail('sparse.sampled_addmm', ''),  # Sparse tensors have no strides
        skip('as_strided_scatter', ''),  # seems flaky
        xfail('segment_reduce', 'offsets'),  # NYI: forward-AD for segment_reduce
        xfail('index_reduce', ''),  # NYI: forward-AD for index_reduce
        xfail('segment_reduce', 'lengths'),  # NYI: forward-AD for segment_reduce
    }))
    def test_jvpvjp(self, device, dtype, op):
        if not op.supports_autograd:
            self.skipTest("Skipped! Autograd not supported.")
            return

        samples = op.sample_inputs(device, dtype, requires_grad=True)

        # TODO: test in-place
        if is_inplace(op, op.get_op()):
            self.skipTest("Skipped! NYI: inplace-testing not supported.")
            return

        for sample in samples:
            fn, primals = normalize_op_input_output(op, sample)
            result = fn(*primals)
            cotangents = tree_map(lambda x: torch.randn_like(x), result)

            primals_tangents = tree_map(lambda x: torch.randn_like(x), primals)
            cotangents_tangents = tree_map(lambda x: torch.randn_like(x), cotangents)

            def push_vjp(primals, cotangents):
                _, vjp_fn = vjp(fn, *primals)
                return vjp_fn(cotangents)

            result = jvp(push_vjp, (primals, cotangents), (primals_tangents, cotangents_tangents))
            self.assertEqual(len(result), 2)

            def tree_map2(fn, first, second):
                flat_first, spec_first = tree_flatten(first)
                flat_second, spec_second = tree_flatten(second)
                assert spec_first == spec_second
                flat_result = [fn(f, s) for f, s in zip(flat_first, flat_second)]
                return tree_unflatten(flat_result, spec_first)

            def reference(primals, cotangents, primals_tangents, cotangents_tangents):
                with fwAD.dual_level():
                    primal_duals = tree_map2(fwAD.make_dual, primals, primals_tangents)
                    _, vjp_fn = ref_vjp(fn, *primal_duals)

                    cotangent_duals = tree_map2(fwAD.make_dual, cotangents, cotangents_tangents)
                    result = vjp_fn(cotangent_duals)

                    flat_result, spec = tree_flatten(result)
                    primals_out, tangents_out = zip(*[fwAD.unpack_dual(r) for r in flat_result])
                    tangents_out = [t if t is not None else torch.zeros_like(p)
                                    for p, t in zip(primals_out, tangents_out)]
                    expected = (tree_unflatten(primals_out, spec), tree_unflatten(tangents_out, spec))
                return expected

            expected = reference(primals, cotangents, primals_tangents, cotangents_tangents)
            self.assertEqual(result, expected)

    @skipOps('TestOperators', 'test_vmapjvpvjp', vjp_fail.union({
        # Following operatos take too long, hence skipped
        skip('atleast_1d'),
        skip('atleast_2d'),
        skip('atleast_3d'),
        skip('meshgrid', 'list_of_tensors'),
        skip('meshgrid', 'variadic_tensors'),
        skip('broadcast_tensors'),
        skip('linalg.lstsq'),
        skip('nn.functional.bilinear'),
        skip('native_layer_norm'),

        # Potential bugs/errors
        xfail('_masked.cumprod'),  # calls item()
        xfail('_masked.prod'),  # calls item()
        xfail('as_strided'),  # AssertionError: Tensor-likes are not close!
        xfail('as_strided_scatter'),  # AssertionError: Tensor-likes are not close!
        xfail('bernoulli'),  # calls random op
        xfail('bfloat16'),  # required rank 4 tensor to use channels_last format
        xfail('cdist'),  # Forward AD not implemented and no decomposition
        xfail('chalf'),  # required rank 4 tensor to use channels_last format
        xfail('cholesky'),  # Forward AD not implemented and no decomposition
        xfail('cumprod'),  # calls item()
        xfail('double'),  # required rank 4 tensor to use channels_last format
        xfail('float'),  # required rank 4 tensor to use channels_last format
        xfail('half'),  # required rank 4 tensor to use channels_last format
        xfail('index_reduce'),  # Forward AD not implemented and no decomposition
        xfail('linalg.eig'),  # vmap over torch.allclose isn't supported yet.
        # AssertionError: Tensor-likes are not close!
        # Mismatched elements: 2 / 120 (1.7%)
        # Greatest absolute difference: 0.09438323974609375
        # Greatest relative difference: 0.00115722746596277
        xfail('linalg.householder_product', device_type='cuda'),
        xfail('linalg.vander'),  # calls item()
        xfail('logcumsumexp'),  # Forward AD not implemented and no decomposition
        xfail('mvlgamma', 'mvlgamma_p_1'),  # vmap: inplace into a regular tensor
        xfail('mvlgamma', 'mvlgamma_p_3'),  # vmap: inplace into a regular tensor
        xfail('mvlgamma', 'mvlgamma_p_5'),  # vmap: inplace into a regular tensor
        xfail('nanquantile'),  # Batching rule not implemented for aten::equal
        # RuntimeError: Batch norm got a batched tensor as input while the
        # running_mean or running_var, which will be updated in place,
        # were not batched.
        xfail('nn.functional.batch_norm'),
        xfail('nn.functional.batch_norm', 'without_cudnn'),
        xfail('nn.functional.binary_cross_entropy'),  # vmap: inplace into a regular tensor
        xfail('nn.functional.dropout2d'),  # calls random op
        xfail('nn.functional.dropout3d'),  # calls random op
        xfail('nn.functional.dropout'),  # calls random op
        xfail('nn.functional.embedding_bag'),  # Forward AD not implemented and no decomposition
        xfail('nn.functional.feature_alpha_dropout', 'with_train'),  # calls random op
        xfail('nn.functional.fractional_max_pool2d'),  # calls random op
        xfail('nn.functional.fractional_max_pool3d'),  # calls random op
        xfail('nn.functional.gaussian_nll_loss'),  # data depenedant flow
        xfail('nn.functional.grid_sample'),  # Forward AD not implemented and no decomposition
        xfail('nn.functional.hardsigmoid'),  # Forward AD not implemented and no decomposition
        xfail('nn.functional.hinge_embedding_loss'),  # vmap: inplace into a regular tensor
        xfail('nn.functional.huber_loss'),  # Forward AD not implemented and no decomposition
        # RuntimeError: Batch norm got a batched tensor as input while the
        # running_mean or running_var, which will be updated in place,
        # were not batched.
        xfail('nn.functional.instance_norm'),
        xfail('nn.functional.logsigmoid'),  # Forward AD not implemented and no decomposition
        # NYI: Tensor.clone(memory_format) inside vmap is only supported with
        # memory_format torch.preserve_format or torch.contiguous_format (got ChannelsLast)
        xfail('nn.functional.max_pool2d', device_type='cuda'),  # AssertionError: Tensor-likes are not close!
        xfail('nn.functional.max_unpool2d'),
        xfail('nn.functional.max_unpool2d', 'grad'),
        xfail('nn.functional.multi_margin_loss'),  # Forward AD not implemented and no decomposition
        xfail('nn.functional.multilabel_margin_loss'),  # Forward AD not implemented and no decomposition
        xfail('nn.functional.multilabel_soft_margin_loss'),  # Forward AD not implemented and no decomposition
        xfail('nn.functional.pdist'),  # Forward AD not implemented and no decomposition
        xfail('nn.functional.rrelu'),  # vmap: we do not yet support aten::rrelu_with_noise.
        xfail('nn.functional.soft_margin_loss'),  # Forward AD not implemented and no decomposition
        xfail('normal'),  # calls random op
        xfail('normal', 'number_mean'),  # calls random op
        xfail('pca_lowrank'),  # calls random op
        xfail('prod'),  # Dynamic shape due to aten::nonzero call
        xfail('quantile'),  # Batching rule not implemented for aten::equal
        xfail('renorm'),  # Forward AD not implemented and no decomposition
        xfail('scatter_reduce', 'prod'),  # Forward AD not implemented and no decomposition
        xfail('segment_reduce', 'lengths'),  # Forward AD not implemented and no decomposition
        xfail('segment_reduce', 'offsets'),  # Forward AD not implemented and no decomposition
        xfail('sparse.sampled_addmm'),  # RuntimeError: Sparse CSR tensors do not have strides
        xfail('svd_lowrank'),  # calls random op
        xfail('symeig'),  # Forward AD not implemented and no decomposition
        xfail('take'),  # vmap: inplace into regular tensor
        xfail('to'),  # RuntimeError: required rank 4 tensor to use channels_last format
        xfail('to_sparse'),  # Forward AD not implemented and no decomposition
        xfail('view_as_complex'),  # RuntimeError: Tensor must have a last dimension with stride 1
    }))
    @ops(op_db + additional_op_db, allowed_dtypes=(torch.float,))
    @toleranceOverride({torch.float32: tol(atol=1e-04, rtol=1e-04)})
    @opsToleranceOverride('TestOperators', 'test_vmapjvpvjp', (
        tol1('linalg.svd',
             {torch.float32: tol(atol=5e-04, rtol=5e-04)}),
        tol1('linalg.householder_product',
             {torch.float32: tol(atol=5e-04, rtol=5e-04)}),
        tol1('linalg.multi_dot',
             {torch.float32: tol(atol=5e-04, rtol=5e-04)}),
        tol1('svd',
             {torch.float32: tol(atol=5e-04, rtol=5e-04)}),
    ))
    def test_vmapjvpvjp(self, device, dtype, op):
        # Since we test `jvpvjp` seperately,
        # in this we just check that vmap of `jvpvjp`
        # is correct.
        if not op.supports_autograd:
            self.skipTest("Skipped! Autograd not supported.")
            return

        samples = op.sample_inputs(device, dtype, requires_grad=True)

        # TODO: test in-place
        if is_inplace(op, op.get_op()):
            self.skipTest("Skipped! NYI: inplace-testing not supported.")
            return

        for sample in samples:
            fn, primals = normalize_op_input_output(op, sample)
            result = fn(*primals)
            cotangents = tree_map(lambda x: torch.randn_like(x), result)

            primals_tangents = tree_map(lambda x: torch.randn_like(x), primals)
            cotangents_tangents = tree_map(lambda x: torch.randn_like(x), cotangents)

            def push_vjp(primals, cotangents):
                _, vjp_fn = vjp(fn, *primals)
                return vjp_fn(cotangents)

            args, spec = tree_flatten(((primals, cotangents), (primals_tangents, cotangents_tangents)))

            def jvp_of_vjp(*args):
                (primals, tangents) = tree_unflatten(args, spec)
                primals_out, tangents_out = jvp(push_vjp, primals, tangents)

                flat_primals_out, _ = tree_flatten(primals_out)
                flat_tangents_out, _ = tree_flatten(tangents_out)
                return tuple(flat_primals_out + flat_tangents_out)

            is_batch_norm_and_training = is_batch_norm_training(op, sample.kwargs)
            generator = get_fallback_and_vmap_exhaustive(
                jvp_of_vjp, args, {}, is_batch_norm_and_training=is_batch_norm_and_training)
            for loop_out, batched_out in generator:
                self.assertEqual(loop_out, batched_out)


    def _make_extremal_inputs(self, shape, device):
        if shape is None:
            return (None,)
        return (
            torch.full(shape, -1000., device=device),
            torch.zeros(shape, device=device),
            torch.full(shape, 1000., device=device),
        )

    def _arg_and_kwarg_options(self, args_options, kwargs_options):
        return itertools.product(*args_options, kwargs_options)

    def test_extremal_numerics_nll_loss(self, device):
        N, C = 3, 4
        d1, d2, d3 = 5, 6, 7
        shapes = (
            ((N, C), (N,), (C,)),
            ((N, C), (N,), None),
            ((N, C, d1, d2, d3), (N, d1, d2, d3), (C,)),
            ((N, C, d1, d2, d3), (N, d1, d2, d3), None),
        )
        kwargs_options = ({'ignore_index': 0, 'reduction': 'mean'}, {'reduction': 'sum'}, {'reduction': 'none'}, {})
        for input_shape, target_shape, weight_shape in shapes:
            input_options = self._make_extremal_inputs(input_shape, device)
            for input, kwargs in self._arg_and_kwarg_options((input_options,), kwargs_options):
                if weight_shape is None:
                    weight = None
                else:
                    weight = torch.randn(weight_shape, device=device)
                target = torch.randint(0, C, target_shape, device=device)
                target[0] = 1  # since we're ignoring index 0, at least one element must be non-zero

                fn = functools.partial(torch.nn.functional.nll_loss, target=target, weight=weight, **kwargs)
                result = fn(input)
                cotangents = torch.randn_like(result, device=device)
                self._compare_jacobians_of_vjp(fn, (cotangents, input))

    def test_extremal_numerics_l1_loss(self, device):
        N, C, H, W = 3, 4, 5, 6
        shapes = ((N, C), (N, C, H), (N, C, H, W))
        kwargs_options = ({'reduction': 'sum'}, {'reduction': 'none'}, {})
        for shape in shapes:
            input_options = self._make_extremal_inputs(shape, device)
            target_options = self._make_extremal_inputs(shape, device)
            for input, target, kwargs in self._arg_and_kwarg_options((input_options, target_options), kwargs_options):
                result = torch.nn.functional.l1_loss(input, target)
                cotangents = torch.randn_like(result, device=device)
                self._compare_jacobians_of_vjp(torch.nn.functional.l1_loss, (cotangents, input, target))

    def test_extremal_numerics_mse_loss(self, device):
        N, C, H, W = 3, 4, 5, 6
        shapes = ((N, C), (N, C, H), (N, C, H, W))
        kwargs_options = ({'reduction': 'sum'}, {'reduction': 'none'}, {})
        for shape in shapes:
            input_options = self._make_extremal_inputs(shape, device)
            target_options = self._make_extremal_inputs(shape, device)
            for input, target, kwargs in self._arg_and_kwarg_options((input_options, target_options), kwargs_options):
                result = torch.nn.functional.mse_loss(input, target)
                cotangents = torch.randn_like(result, device=device)
                self._compare_jacobians_of_vjp(torch.nn.functional.mse_loss, (cotangents, input, target))

    def test_extremal_numerics_softmax(self, device):
        N, C, H, W = 3, 4, 5, 6
        shapes = ((N, C), (N, C, H), (N, C, H, W))
        kwargs_options = ({'dim': 1}, {})
        for shape in shapes:
            input_options = self._make_extremal_inputs(shape, device)
            for input, kwargs in self._arg_and_kwarg_options((input_options,), kwargs_options):
                result = torch.nn.functional.softmax(input)
                cotangents = torch.randn_like(result, device=device)
                self._compare_jacobians_of_vjp(torch.nn.functional.softmax, (cotangents, input))


    def test_extremal_numerics_log_softmax(self, device):
        N, C, H, W = 3, 4, 5, 6
        shapes = ((N, C), (N, C, H), (N, C, H, W))
        kwargs_options = ({'dim': 1}, {})
        for shape in shapes:
            input_options = self._make_extremal_inputs(shape, device)
            for input, kwargs in self._arg_and_kwarg_options((input_options,), kwargs_options):
                result = torch.nn.functional.log_softmax(input)
                cotangents = torch.randn_like(result, device=device)
                self._compare_jacobians_of_vjp(torch.nn.functional.log_softmax, (cotangents, input))

    def test_extremal_numerics_cross_entropy(self, device):
        N, C = 3, 4
        d1, d2, d3 = 5, 6, 7
        shapes = (
            ((N, C), (N,), (C,)),
            ((N, C), (N,), None),
            ((N, C), (N, C), (C,)),
            ((N, C), (N, C), None),
            ((C,), (), (C,)),
            ((C,), (), None),
            ((C,), (C,), (C,)),
            ((C,), (C,), None),
            ((N, C, d1, d2, d3), (N, d1, d2, d3), (C,)),
            ((N, C, d1, d2, d3), (N, d1, d2, d3), None),
            ((N, C, d1, d2, d3), (N, C, d1, d2, d3), (C,)),
            ((N, C, d1, d2, d3), (N, C, d1, d2, d3), None),
        )
        for input_shape, target_shape, weight_shape in shapes:
            input_options = self._make_extremal_inputs(input_shape, device)
            kwargs_options = [{'reduction': 'sum'}, {'reduction': 'none'}, {}]
            if input_shape != target_shape:
                kwargs_options.append({'ignore_index': 0, 'reduction': 'mean'})

            for input, kwargs in self._arg_and_kwarg_options((input_options,), kwargs_options):
                if weight_shape is None:
                    weight = None
                else:
                    weight = torch.randn(weight_shape, device=device)

                if input_shape == target_shape:
                    target = torch.rand(target_shape, device=device)
                elif len(target_shape) == 0:
                    target = torch.tensor(1, device=device)  # must be non-zero since ignore_index may be 0
                else:
                    target = torch.randint(0, C, target_shape, device=device)

                fn = functools.partial(torch.nn.functional.cross_entropy, target=target, weight=weight, **kwargs)
                result = fn(input)
                cotangents = torch.randn_like(result, device=device)
                self._compare_jacobians_of_vjp(fn, (cotangents, input), atol_rtol=(1e-4, 1e-5))

    def test_extremal_numerics_binary_cross_entropy(self, device):
        N, C, H, W = 3, 4, 5, 6
        shapes = ((N, C), (N, C, H), (N, C, H, W))
        for shape in shapes:
            weight_options = self._make_extremal_inputs(shape, device)
            kwargs_options = [{'reduction': 'sum'}, {'reduction': 'none'}, {}]

            for weight, kwargs in self._arg_and_kwarg_options((weight_options,), kwargs_options):
                input = torch.rand(shape, device=device)
                target = torch.rand(shape, device=device)
                fn = functools.partial(torch.nn.functional.binary_cross_entropy, target=target, weight=weight, **kwargs)
                result = fn(input)
                cotangents = torch.randn_like(result, device=device)
                self._compare_jacobians_of_vjp(fn, (cotangents, input), atol_rtol=(1e-4, 2e-5))

    def test_extremal_numerics_layer_norm(self, device):
        N, C, H, W = 3, 4, 5, 6
        shapes = ((N, C), (N, C, H), (N, C, H, W))
        for shape in shapes:
            input_options = self._make_extremal_inputs(shape, device)
            normalized_shape = shape[1:]
            weight_options = self._make_extremal_inputs(normalized_shape, device)
            bias_options = self._make_extremal_inputs(normalized_shape, device)

            for input, bias, weight in self._arg_and_kwarg_options((input_options, bias_options, weight_options), ()):
                def fn(input, weight, bias):
                    return torch.nn.functional.layer_norm(input, normalized_shape, weight=weight, bias=bias)
                result = fn(input, weight, bias)
                cotangents = torch.randn_like(result, device=device)
                self._compare_jacobians_of_vjp(fn, (cotangents, input, weight, bias))

    @ops(op_db + additional_op_db, allowed_dtypes=(torch.float32, torch.double))
    @skipOps('TestOperators', 'test_vmap_autograd_grad', {
        xfail('linalg.eig'),  # all close?
        # The size of tensor a (4) must match the size of tensor b (10) at non-singleton dimension 0
        xfail('masked_select'),
        xfail('nn.functional.max_unpool2d', 'grad'),  # contiguous call
        xfail('nn.functional.max_unpool2d'),  # contiguous call
        xfail('to_sparse'),  # dispatch key issue

        # numerical inconsistencies, look like bugs
        skip('matrix_exp', dtypes=(torch.float32,), device_type='cuda'),  # fails on linux, passes on windows
        skip('ldexp', dtypes=(torch.float32,), device_type='cpu'),  # fails on all but mac
        skip('__rmatmul__'),  # flaky needs investigation
        skip('matmul'),  # flaky needs investigation
        skip('nn.functional.conv_transpose3d'),  # flaky needs investigation
        skip('nn.functional.conv_transpose2d'),  # flaky needs investigation
        skip('nn.functional.conv_transpose1d'),  # flaky needs investigation
        skip('nn.functional.layer_norm', dtypes=(torch.float32,), device_type='cpu'),  # fails on windows
        skip('linalg.lu_factor', dtypes=(torch.float32,), device_type='cuda'),  # fails on all but windows
        skip('linalg.lu_factor_ex', dtypes=(torch.float32,), device_type='cuda'),  # fails on all but windows
        skip('linalg.multi_dot', '', device_type='cpu'),
        skip('sparse.sampled_addmm', ''),
        skip('native_layer_norm', '', device_type='cpu'),
        xfail('as_strided_scatter', ''),
    })
    @opsToleranceOverride('TestOperators', 'test_vmap_autograd_grad', (
        tol1('linalg.householder_product',
             {torch.float32: tol(atol=5e-04, rtol=9e-03)}, device_type='cuda'),
        tol1('linalg.householder_product',
             {torch.float32: tol(atol=1e-04, rtol=1e-04)}, device_type='cpu'),
    ))
    def test_vmap_autograd_grad(self, device, dtype, op):
        def is_differentiable(inp):
            return isinstance(inp, Tensor) and (inp.grad_fn is not None or inp.requires_grad)

        def get_flat_differentiable(pytree):
            flattened = tree_flatten(pytree)[0]
            return tuple(i for i in flattened if is_differentiable(i))

        def get_differentiable_linked(list1, list2):
            paired_list = zip(list1, list2)
            paired_list = tuple((first, second) for (first, second) in paired_list if is_differentiable(first))
            return zip(*paired_list)

        def filter_none(out):
            flattened = tree_flatten(out)[0]
            return tuple(o for o in flattened if o is not None)

        if not op.supports_autograd:
            self.skipTest("Skipped! Autograd not supported.")
            return

        sample_inputs = op.sample_inputs(device, dtype, requires_grad=True)

        for sample_input in sample_inputs:
            fn, primals = normalize_op_input_output(op, sample_input)
            out = fn(*primals)
            cotangents = tree_map(torch.randn_like, out)

            def compute_grad(cotangents):
                out_flattened = out
                cotangents_flattened = cotangents
                if not isinstance(out_flattened, torch.Tensor):
                    out_flattened = tree_flatten(out)[0]
                    cotangents_flattened = tree_flatten(cotangents)[0]
                    out_flattened, cotangents_flattened = get_differentiable_linked(out_flattened, cotangents_flattened)

                return filter_none(
                    torch.autograd.grad(out_flattened, get_flat_differentiable(primals), cotangents_flattened,
                                        retain_graph=True, allow_unused=True))

            is_batch_norm_and_training = is_batch_norm_training(op, sample_input.kwargs)
            generator = get_fallback_and_vmap_exhaustive(
                compute_grad, (cotangents,), {}, is_batch_norm_and_training=is_batch_norm_and_training)
            for loop_out, batched_out in generator:
                self.assertEqual(loop_out, batched_out)

    def test_vmapvmapjvp_linalg_solve(self):
        ops = [op for op in op_db if op.name == "linalg.solve"]
        assert len(ops) > 0

        # this specializes a lot of code from the get_fallback_and_vmap_exhaustive test. If we need this more
        # generally, this could go for a refactor

        B0 = 2
        B1 = 3

        # we want to check the case where A will be seen as contiguous by jvp but during the vmap calls will become
        # non-contiguous because vmap will expand. This will happen during both levels of vmap
        A = torch.randn(4, 4)
        k = torch.randn(4, 5, B1, B0)
        fn, args = get_jvp_variant_primals_tangents(torch.linalg.solve, SampleInput(A, args=(k,)))

        in_dims_all = (None, -1, None, -1)
        batched_out = vmap(vmap(fn, in_dims=in_dims_all), in_dims=in_dims_all)(*args)
        loop_out = loop2(fn, in_dims_all, in_dims_all, 0, 0, B0, B1, *args)
        self.assertEqual(loop_out, batched_out)


only_for = ("cpu", "cuda")
instantiate_device_type_tests(TestOperators, globals(), only_for=only_for)

if __name__ == '__main__':
    run_tests()<|MERGE_RESOLUTION|>--- conflicted
+++ resolved
@@ -930,14 +930,10 @@
         xfail('nanquantile'),
         xfail('prod'),
         xfail('put'),
-<<<<<<< HEAD
-        skip('linalg.det'),  # https://github.com/pytorch/functorch/issues/961
         xfail('scatter_reduce', "sum"),   # aten::scatter_reduce.two hit the vmap fallback
         xfail('scatter_reduce', "mean"),  # aten::scatter_reduce.two hit the vmap fallback
         xfail('scatter_reduce', "amin"),  # aten::scatter_reduce.two hit the vmap fallback
         xfail('scatter_reduce', "amax"),  # aten::scatter_reduce.two hit the vmap fallback
-=======
->>>>>>> 4fe8e634
         xfail('quantile'),
         xfail('renorm'),
         xfail('take'),
