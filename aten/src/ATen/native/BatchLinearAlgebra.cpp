#include <ATen/ATen.h>
#include <ATen/CPUApplyUtils.h>
#include <ATen/Dispatch.h>
#include <ATen/TensorMeta.h>
#include <ATen/NativeFunctions.h>
#include <ATen/ExpandUtils.h>

#include <ATen/native/BatchLinearAlgebra.h>
#include <ATen/native/LinearAlgebraUtils.h>
#include <ATen/native/Resize.h>
#include <ATen/native/cpu/zmath.h>
#include <ATen/Parallel.h>
#include <ATen/TensorSubclassLikeUtils.h>

#include <c10/util/irange.h>

#include <vector>

// First the required LAPACK implementations are registered here.
// A comment above the registered LAPACK routine suggest which batched
// linear algebra function uses that routine
#if AT_BUILD_WITH_LAPACK()

// getrf
extern "C" void zgetrf_(int *m, int *n, std::complex<double> *a, int *lda, int *ipiv, int *info);
extern "C" void cgetrf_(int *m, int *n, std::complex<float> *a, int *lda, int *ipiv, int *info);
extern "C" void dgetrf_(int *m, int *n, double *a, int *lda, int *ipiv, int *info);
extern "C" void sgetrf_(int *m, int *n, float *a, int *lda, int *ipiv, int *info);

// potrs
extern "C" void zpotrs_(char *uplo, int *n, int *nrhs, std::complex<double> *a, int *lda, std::complex<double> *b, int *ldb, int *info);
extern "C" void cpotrs_(char *uplo, int *n, int *nrhs, std::complex<float> *a, int *lda, std::complex<float> *b, int *ldb, int *info);
extern "C" void dpotrs_(char *uplo, int *n, int *nrhs, double *a, int *lda, double *b, int *ldb, int *info);
extern "C" void spotrs_(char *uplo, int *n, int *nrhs, float *a, int *lda, float *b, int *ldb, int *info);

// potrf
extern "C" void zpotrf_(char *uplo, int *n, std::complex<double> *a, int *lda, int *info);
extern "C" void cpotrf_(char *uplo, int *n, std::complex<float> *a, int *lda, int *info);
extern "C" void dpotrf_(char *uplo, int *n, double *a, int *lda, int *info);
extern "C" void spotrf_(char *uplo, int *n, float *a, int *lda, int *info);

// potri
extern "C" void zpotri_(char *uplo, int *n, std::complex<double> *a, int *lda, int *info);
extern "C" void cpotri_(char *uplo, int *n, std::complex<float> *a, int *lda, int *info);
extern "C" void dpotri_(char *uplo, int *n, double *a, int *lda, int *info);
extern "C" void spotri_(char *uplo, int *n, float *a, int *lda, int *info);

// sytrf
extern "C" void dsytrf_(
    char* uplo,
    int* n,
    double* a,
    int* lda,
    int* ipiv,
    double* work,
    int* lwork,
    int* info);
extern "C" void ssytrf_(
    char* uplo,
    int* n,
    float* a,
    int* lda,
    int* ipiv,
    float* work,
    int* lwork,
    int* info);
extern "C" void zsytrf_(
    char* uplo,
    int* n,
    std::complex<double>* a,
    int* lda,
    int* ipiv,
    std::complex<double>* work,
    int* lwork,
    int* info);
extern "C" void csytrf_(
    char* uplo,
    int* n,
    std::complex<float>* a,
    int* lda,
    int* ipiv,
    std::complex<float>* work,
    int* lwork,
    int* info);

// hetrf
extern "C" void zhetrf_(
    char* uplo,
    int* n,
    std::complex<double>* a,
    int* lda,
    int* ipiv,
    std::complex<double>* work,
    int* lwork,
    int* info);
extern "C" void chetrf_(
    char* uplo,
    int* n,
    std::complex<float>* a,
    int* lda,
    int* ipiv,
    std::complex<float>* work,
    int* lwork,
    int* info);

// sytrs
extern "C" void dsytrs_(
    char* uplo,
    int* n,
    int* nrhs,
    double* a,
    int* lda,
    int* ipiv,
    double* b,
    int* ldb,
    int* info);
extern "C" void ssytrs_(
    char* uplo,
    int* n,
    int* nrhs,
    float* a,
    int* lda,
    int* ipiv,
    float* b,
    int* ldb,
    int* info);
extern "C" void zsytrs_(
    char* uplo,
    int* n,
    int* nrhs,
    std::complex<double>* a,
    int* lda,
    int* ipiv,
    std::complex<double>* b,
    int* ldb,
    int* info);
extern "C" void csytrs_(
    char* uplo,
    int* n,
    int* nrhs,
    std::complex<float>* a,
    int* lda,
    int* ipiv,
    std::complex<float>* b,
    int* ldb,
    int* info);

// hetrs
extern "C" void zhetrs_(
    char* uplo,
    int* n,
    int* nrhs,
    std::complex<double>* a,
    int* lda,
    int* ipiv,
    std::complex<double>* b,
    int* ldb,
    int* info);
extern "C" void chetrs_(
    char* uplo,
    int* n,
    int* nrhs,
    std::complex<float>* a,
    int* lda,
    int* ipiv,
    std::complex<float>* b,
    int* ldb,
    int* info);

// geqrf
extern "C" void zgeqrf_(int *m, int *n, std::complex<double> *a, int *lda, std::complex<double> *tau, std::complex<double> *work, int *lwork, int *info);
extern "C" void cgeqrf_(int *m, int *n, std::complex<float> *a, int *lda, std::complex<float> *tau, std::complex<float> *work, int *lwork, int *info);
extern "C" void dgeqrf_(int *m, int *n, double *a, int *lda, double *tau, double *work, int *lwork, int *info);
extern "C" void sgeqrf_(int *m, int *n, float *a, int *lda, float *tau, float *work, int *lwork, int *info);

// orgqr
extern "C" void zungqr_(int *m, int *n, int *k, std::complex<double> *a, int *lda, std::complex<double> *tau, std::complex<double> *work, int *lwork, int *info);
extern "C" void cungqr_(int *m, int *n, int *k, std::complex<float> *a, int *lda, std::complex<float> *tau, std::complex<float> *work, int *lwork, int *info);
extern "C" void dorgqr_(int *m, int *n, int *k, double *a, int *lda, double *tau, double *work, int *lwork, int *info);
extern "C" void sorgqr_(int *m, int *n, int *k, float *a, int *lda, float *tau, float *work, int *lwork, int *info);

// ormqr
extern "C" void zunmqr_(char *side, char *trans, int *m, int *n, int *k, std::complex<double> *a, int *lda, std::complex<double> *tau, std::complex<double> *c, int *ldc, std::complex<double> *work, int *lwork, int *info);
extern "C" void cunmqr_(char *side, char *trans, int *m, int *n, int *k, std::complex<float> *a, int *lda, std::complex<float> *tau, std::complex<float> *c, int *ldc, std::complex<float> *work, int *lwork, int *info);
extern "C" void dormqr_(char *side, char *trans, int *m, int *n, int *k, double *a, int *lda, double *tau, double *c, int *ldc, double *work, int *lwork, int *info);
extern "C" void sormqr_(char *side, char *trans, int *m, int *n, int *k, float *a, int *lda, float *tau, float *c, int *ldc, float *work, int *lwork, int *info);

// syev
extern "C" void zheev_(char *jobz, char *uplo, int *n, std::complex<double> *a, int *lda, double *w, std::complex<double> *work, int *lwork, double *rwork, int *info);
extern "C" void cheev_(char *jobz, char *uplo, int *n, std::complex<float> *a, int *lda, float *w, std::complex<float> *work, int *lwork, float *rwork, int *info);
extern "C" void dsyev_(char *jobz, char *uplo, int *n, double *a, int *lda, double *w, double *work, int *lwork, int *info);
extern "C" void ssyev_(char *jobz, char *uplo, int *n, float *a, int *lda, float *w, float *work, int *lwork, int *info);

// syevd
extern "C" void zheevd_(char *jobz, char *uplo, int *n, std::complex<double> *a, int *lda, double *w, std::complex<double> *work, int *lwork, double *rwork, int *lrwork, int *iwork, int *liwork, int *info);
extern "C" void cheevd_(char *jobz, char *uplo, int *n, std::complex<float> *a, int *lda, float *w, std::complex<float> *work, int *lwork, float *rwork, int *lrwork, int *iwork, int *liwork, int *info);
extern "C" void dsyevd_(char *jobz, char *uplo, int *n, double *a, int *lda, double *w, double *work, int *lwork, int *iwork, int *liwork, int *info);
extern "C" void ssyevd_(char *jobz, char *uplo, int *n, float *a, int *lda, float *w, float *work, int *lwork, int *iwork, int *liwork, int *info);

// geev
extern "C" void dgeev_(char *jobvl, char *jobvr, int *n, double *a, int *lda, double *wr, double *wi, double* vl, int *ldvl, double *vr, int *ldvr, double *work, int *lwork, int *info);
extern "C" void sgeev_(char *jobvl, char *jobvr, int *n, float *a, int *lda, float *wr, float *wi, float* vl, int *ldvl, float *vr, int *ldvr, float *work, int *lwork, int *info);
extern "C" void cgeev_(char *jobvl, char *jobvr, int *n,
             std::complex<float> *a, int *lda,
             std::complex<float> *w,
             std::complex<float> *vl, int *ldvl,
             std::complex<float> *vr, int *ldvr,
             std::complex<float> *work, int *lwork,
             float *rwork,
             int *info);
extern "C" void zgeev_(char *jobvl, char *jobvr, int *n,
             std::complex<double> *a, int *lda,
             std::complex<double> *w,
             std::complex<double> *vl, int *ldvl,
             std::complex<double> *vr, int *ldvr,
             std::complex<double> *work, int *lwork,
             double *rwork,
             int *info);

// gesdd
extern "C" void zgesdd_(char *jobz, int *m, int *n, std::complex<double> *a, int *lda,
                        double *s, std::complex<double> *u, int *ldu, std::complex<double> *vt, int *ldvt, std::complex<double> *work, int *lwork, double *rwork, int *iwork, int *info);
extern "C" void cgesdd_(char *jobz, int *m, int *n, std::complex<float> *a, int *lda,
                        float *s, std::complex<float> *u, int *ldu, std::complex<float> *vt, int *ldvt, std::complex<float> *work, int *lwork, float *rwork, int *iwork, int *info);
extern "C" void dgesdd_(char *jobz, int *m, int *n, double *a, int *lda,
                        double *s, double *u, int *ldu, double *vt, int *ldvt, double *work, int *lwork, int *iwork, int *info);
extern "C" void sgesdd_(char *jobz, int *m, int *n, float *a, int *lda,
                        float *s, float *u, int *ldu, float *vt, int *ldvt, float *work, int *lwork, int *iwork, int *info);

// getrs
extern "C" void zgetrs_(char *trans, int *n, int *nrhs, std::complex<double> *a, int *lda, int *ipiv, std::complex<double> *b, int *ldb, int *info);
extern "C" void cgetrs_(char *trans, int *n, int *nrhs, std::complex<float> *a, int *lda, int *ipiv, std::complex<float> *b, int *ldb, int *info);
extern "C" void dgetrs_(char *trans, int *n, int *nrhs, double *a, int *lda, int *ipiv, double *b, int *ldb, int *info);
extern "C" void sgetrs_(char *trans, int *n, int *nrhs, float *a, int *lda, int *ipiv, float *b, int *ldb, int *info);

// gels
extern "C" void zgels_(char *trans, int *m, int *n, int *nrhs,
    std::complex<double> *a, int *lda, std::complex<double> *b, int *ldb,
    std::complex<double> *work, int *lwork, int *info);
extern "C" void cgels_(char *trans, int *m, int *n, int *nrhs,
    std::complex<float> *a, int *lda, std::complex<float> *b, int *ldb,
    std::complex<float> *work, int *lwork, int *info);
extern "C" void dgels_(char *trans, int *m, int *n, int *nrhs,
    double *a, int *lda, double *b, int *ldb,
    double *work, int *lwork, int *info);
extern "C" void sgels_(char *trans, int *m, int *n, int *nrhs,
    float *a, int *lda, float *b, int *ldb,
    float *work, int *lwork, int *info);

// gelsd
extern "C" void zgelsd_(int *m, int *n, int *nrhs,
    std::complex<double> *a, int *lda, std::complex<double> *b, int *ldb,
    double *s, double *rcond, int *rank,
    std::complex<double> *work, int *lwork, double *rwork, int *iwork, int *info);
extern "C" void cgelsd_(int *m, int *n, int *nrhs,
    std::complex<float> *a, int *lda, std::complex<float> *b, int *ldb,
    float *s, float *rcond, int *rank,
    std::complex<float> *work, int *lwork, float *rwork, int *iwork, int *info);
extern "C" void dgelsd_(int *m, int *n, int *nrhs,
    double *a, int *lda, double *b, int *ldb,
    double *s, double *rcond, int *rank,
    double *work, int *lwork, int *iwork, int *info);
extern "C" void sgelsd_(int *m, int *n, int *nrhs,
    float *a, int *lda, float *b, int *ldb,
    float *s, float *rcond, int *rank,
    float *work, int *lwork, int *iwork, int *info);

// gelsy
extern "C" void zgelsy_(int *m, int *n, int *nrhs,
    std::complex<double> *a, int *lda, std::complex<double> *b, int *ldb,
    int *jpvt, double *rcond, int *rank,
    std::complex<double> *work, int *lwork,
    double *rwork, int *info);
extern "C" void cgelsy_(int *m, int *n, int *nrhs,
    std::complex<float> * a, int *lda, std::complex<float> *b, int *ldb,
    int *jpvt, float *rcond, int *rank,
    std::complex<float> *work, int *lwork,
    float *rwork, int *info);
extern "C" void dgelsy_(int *m, int *n, int *nrhs,
    double *a, int *lda, double *b, int *ldb,
    int *jpvt, double *rcond, int *rank,
    double *work, int *lwork, int *info);
extern "C" void sgelsy_(int *m, int *n, int *nrhs,
    float *a, int *lda, float *b, int *ldb,
    int *jpvt, float *rcond, int *rank,
    float *work, int *lwork, int *info);

// gelss
extern "C" void zgelss_(int *m, int *n, int *nrhs,
    std::complex<double> *a, int *lda, std::complex<double> *b, int *ldb,
    double *s, double *rcond, int *rank,
    std::complex<double> *work, int *lwork,
    double *rwork, int *info);
extern "C" void cgelss_(int *m, int *n, int *nrhs,
    std::complex<float> *a, int *lda, std::complex<float> *b, int *ldb,
    float *s, float *rcond, int *rank,
    std::complex<float> *work, int *lwork,
    float *rwork, int *info);
extern "C" void dgelss_(int *m, int *n, int *nrhs,
    double *a, int *lda, double *b, int *ldb,
    double *s, double *rcond, int *rank,
    double *work, int *lwork, int *info);
extern "C" void sgelss_(int *m, int *n, int *nrhs,
    float *a, int *lda, float *b, int *ldb,
    float *s, float *rcond, int *rank,
    float *work, int *lwork, int *info);
#endif

#if AT_BUILD_WITH_BLAS()
// trsm
extern "C" void ztrsm_(char *side, char *uplo, char *trans, char *diag, int *n, int *nrhs, std::complex<double> *alpha, std::complex<double> *a, int *lda, std::complex<double> *b, int *ldb);
extern "C" void ctrsm_(char *side, char *uplo, char *trans, char *diag, int *n, int *nrhs, std::complex<float> *alpha, std::complex<float> *a, int *lda, std::complex<float> *b, int *ldb);
extern "C" void dtrsm_(char *side, char *uplo, char *trans, char *diag, int *n, int *nrhs, double *alpha, double *a, int *lda, double *b, int *ldb);
extern "C" void strsm_(char *side, char *uplo, char *trans, char *diag, int *n, int *nrhs, float *alpha, float *a, int *lda, float *b, int *ldb);
#endif

namespace at {
namespace meta {

TORCH_META_FUNC(linalg_ldl_factor_ex)
(const Tensor& self, bool hermitian, bool check_errors) {
  at::native::squareCheckInputs(self, "torch.linalg.ldl_factor_ex");
  at::native::checkFloatingOrComplex(self, "torch.linalg.ldl_factor_ex");

  auto shape = self.sizes();
  auto ndim = shape.size();

  // prefer column major strides
  auto ld_strides = at::native::batched_matrix_contiguous_strides(shape, /*f-contig=*/true);
  set_output_strided(0, shape, ld_strides, self.options(), {}); // LD

  set_output_contiguous(
      1, shape.slice(0, ndim - 1), self.options().dtype(ScalarType::Int)); // pivots

  set_output_contiguous(
      2, shape.slice(0, ndim - 2), self.options().dtype(ScalarType::Int)); // info
}

TORCH_META_FUNC(linalg_ldl_solve)
(const Tensor& LD,
 const Tensor& pivots,
 const Tensor& B,
 bool hermitian) {
  at::native::squareCheckInputs(LD, "torch.linalg.ldl_solve");
  at::native::checkFloatingOrComplex(LD, "torch.linalg.ldl_solve");
  at::native::linearSolveCheckInputs(B, LD, "torch.linalg.ldl_solve");
  TORCH_CHECK(
      B.dim() >= 2,
      "torch.linalg.ldl_solve: Expected B to have at least 2 dimensions, but it has ",
      B.dim(),
      " dimensions instead");
  auto expected_pivots_shape = LD.sizes().slice(0, LD.dim() - 1);
  TORCH_CHECK(
      expected_pivots_shape.equals(pivots.sizes()),
      "torch.linalg.ldl_solve: Expected LD.shape[:-1] and pivots.shape to be the same, but got pivots with shape ",
      pivots.sizes(),
      " instead");
  // pivots is allowed to be any integer type
  // LAPACK we use is 32-bit interface while cuSOLVER uses 64-bit interface for integers
  TORCH_CHECK(
      at::isIntegralType(pivots.scalar_type(), /*includeBool=*/false),
      "torch.linalg.ldl_solve: Expected pivots to be integers. Got ",
      pivots.scalar_type());
  TORCH_CHECK(
      LD.scalar_type() == B.scalar_type(),
      "torch.linalg.ldl_solve: ",
      "LD dtype",
      LD.scalar_type(),
      " does not match b dtype ",
      B.scalar_type());

    std::vector<int64_t> B_broadcast_size;
    std::tie(B_broadcast_size, std::ignore) = at::native::_linalg_broadcast_batch_dims(B, LD);

  // prefer column major strides
  auto result_strides = at::native::batched_matrix_contiguous_strides(B_broadcast_size, /*column_major=*/true);
  set_output_strided(0, B_broadcast_size, result_strides, B.options(), {});
}

TORCH_META_FUNC(triangular_solve)(const Tensor& self, const Tensor& A, bool upper, bool transpose, bool unitriangular) {
  TORCH_CHECK(self.dim() >= 2,
           "torch.triangular_solve: Expected b to have at least 2 dimensions, but it has ", self.dim(), " dimensions instead");
  TORCH_CHECK(A.dim() >= 2,
           "torch.triangular_solve: Expected A to have at least 2 dimensions, but it has ", A.dim(), " dimensions instead");

  at::native::linearSolveCheckInputs(self, A, "triangular_solve");

  if (A.layout() == Layout::Strided) {
    std::vector<int64_t> self_broadcast_size, A_broadcast_size;
    std::tie(self_broadcast_size, A_broadcast_size) = at::native::_linalg_broadcast_batch_dims(self, A);

    // make column major strides for BLAS
    const auto solution_strides = at::native::batched_matrix_contiguous_strides(self_broadcast_size, /*f-contig=*/true);
    set_output_raw_strided(0, self_broadcast_size, solution_strides, self.options(), {});

    // make column major strides for BLAS
    auto clone_A_strides = at::native::batched_matrix_contiguous_strides(A_broadcast_size, /*f_contig=*/true);
    set_output_raw_strided(1, A_broadcast_size, clone_A_strides, A.options(), {});
  } else if (A.layout() == Layout::SparseCsr || A.layout() == Layout::SparseBsr) {
    // no broadcasting for non-strided layout
    set_output_raw_strided(0, self.sizes(), {}, self.options(), {}); // make row major strides for Sparse BLAS
    set_output_raw_strided(1, {0}, {}, self.options(), {}); // return 0-sized tensor
  } else {
    TORCH_INTERNAL_ASSERT(false, "triangular_solve: Got an unexpected layout.");
  }
}

TORCH_META_FUNC(_linalg_solve_ex)(const Tensor& A,
                                  const Tensor& B,
                                  bool left,
                                  bool check_errors) {
  // dtype
  at::native::checkFloatingOrComplex(A, "linalg.solve");
  TORCH_CHECK(A.scalar_type() == B.scalar_type(),
              "linalg.solve: Expected A and B to have the same dtype, but found A of type ",
              A.scalar_type(), " and B of type ", B.scalar_type(), " instead");

  // NumPy compat: Two types of 'B' tensors are supported:
  // - 1D tensor or batch of 1D tensors (vector case)
  // - 2D tensor or batch of 2D tensors (matrix case)
  const bool vector_case = at::native::linalg_solve_is_vector_rhs(A, B);
  auto B_ = vector_case ? B.unsqueeze(-1) : B;

  // matrix shapes
  at::native::checkInputsSolver(A, B_, /*left=*/left, "linalg.solve");

  // Check that B can be broadcasted to the shape of A
  auto B_broad_shape = std::get<0>(at::native::_linalg_broadcast_batch_dims(B_, A));
  // We disallow the broadcasting of B as a vector when left=False as, in that case, A.shape = (*, 1, 1)
  TORCH_CHECK(left || !vector_case, "linalg.solve: Vector broadcasting of the left hand side is not supported for left=False. In this case linalg.solve is equivalent to B / A.squeeze(-1)");
  auto result_shape = vector_case ? IntArrayRef(B_broad_shape.data(), B_broad_shape.size() - 1)
                                  : B_broad_shape;
  auto result_strides = at::native::batched_matrix_contiguous_strides(result_shape, /*column_major=*/left);

  set_output_strided(0, result_shape, result_strides, B.options(), {});

  auto shape = A.sizes();
  auto ndim = shape.size();

  // LU
  auto LU_strides = at::native::batched_matrix_contiguous_strides(shape, /*f-contig*=*/true);
  set_output_strided(1, shape, LU_strides, A.options(), {});

  // pivots
  set_output_contiguous(2, shape.slice(0, ndim - 1), A.options().dtype(kInt));

  // info
  set_output_contiguous(3, shape.slice(0, ndim - 2), A.options().dtype(kInt));
}

TORCH_META_FUNC(linalg_inv_ex)(const Tensor& A, bool check_errors) {
  at::native::squareCheckInputs(A, "linalg.inv");
  at::native::checkFloatingOrComplex(A, "linalg.inv", /*allow_low_precision_dtypes*/false);

  auto shape = A.sizes();

  auto result_strides = at::native::batched_matrix_contiguous_strides(shape, /*f-contig*=*/true);
  set_output_strided(0, shape, result_strides, A.options(), {});
  set_output_contiguous(
      1, shape.slice(0, shape.size() - 2), A.options().dtype(ScalarType::Int)); // info
}

TORCH_META_FUNC(linalg_lu_factor_ex)(const Tensor& A, bool pivot, bool check_errors) {
  TORCH_CHECK(A.dim() >= 2, "torch.lu_factor: Expected tensor with 2 or more dimensions. Got size: ", A.sizes(), " instead");

  auto sizes = A.sizes().vec();
  const auto m = sizes.cend()[-2];
  const auto n = sizes.cend()[-1];

  // make column major strides for BLAS
  auto LU_strides = at::native::batched_matrix_contiguous_strides(sizes, /*f-contig*=*/true);
  set_output_strided(0, sizes, LU_strides, A.options(), {});

  // Set sizes to the size of pivots
  sizes.pop_back();
  sizes.back() = std::min(m, n);
  set_output_contiguous(1, sizes, A.options().dtype(kInt), {});

  // Set sizes to the size of info
  sizes.pop_back();
  set_output_contiguous(2, sizes, A.options().dtype(kInt), {});
}

TORCH_META_FUNC(linalg_lu_solve)(const Tensor& LU,
                                 const Tensor& pivots,
                                 const Tensor& B,
                                 bool left,
                                 bool adjoint) {
  // dtype
  at::native::checkFloatingOrComplex(LU, "torch.linalg.lu_solve");
  TORCH_CHECK(LU.scalar_type() == B.scalar_type(),
              "linalg.lu_solve: Expected LU and B to have the same dtype, but found LU of type ",
              LU.scalar_type(), " and B of type ", B.scalar_type(), " instead");
  TORCH_CHECK(pivots.dtype() == at::kInt,
              "linalg.lu_solve: pivots should be a Tensor of scalar type torch.int32");

  // matrix shapes
  at::native::squareCheckInputs(LU, "torch.linalg.lu_solve");
  at::native::checkInputsSolver(LU, B, left, "linalg.lu_solve");
  //
  TORCH_CHECK(LU.size(-1) == pivots.size(-1),
              "linalg.lu_solve: Number of pivots per batch should be same as the dimension of the matrix");

  // batches
  TORCH_CHECK(
      LU.sizes().slice(0, LU.dim() - 1).equals(pivots.sizes()),
      "linalg.lu_solve: Expected LU.shape[:-1] and pivots.shape to be the same, but got pivots with shape ",
      pivots.sizes(), " instead");

  // This one checks that B can be broadcasted to the shape of A
  auto B_broadcast_size = std::get<0>(at::native::_linalg_broadcast_batch_dims(B, LU));
  auto result_strides = at::native::batched_matrix_contiguous_strides(B_broadcast_size, /*column_major=*/left);

  set_output_strided(0, B_broadcast_size, result_strides, B.options(), {});
}

TORCH_META_FUNC(linalg_cholesky_ex)(const Tensor& A,
                                    bool upper,
                                    bool check_errors) {
  at::native::squareCheckInputs(A, "linalg.cholesky");
  at::native::checkFloatingOrComplex(A, "linalg.cholesky");

  auto A_shape = A.sizes();
  auto ndim = A_shape.size();

  // L
  auto L_strides = at::native::batched_matrix_contiguous_strides(A_shape, /*f-contig*=*/true);
  set_output_strided(0, A_shape, L_strides, A.options(), {});

  // info
  set_output_contiguous(1, A_shape.slice(0, ndim - 2), A.options().dtype(ScalarType::Int));
}

TORCH_META_FUNC(linalg_qr)(const Tensor& A,
                           c10::string_view mode) {
  at::native::checkIsMatrix(A, "linalg.qr");
  at::native::checkFloatingOrComplex(A, "linalg.qr");
  bool compute_q, reduced_mode;
  std::tie(compute_q, reduced_mode) = at::native::_parse_qr_mode(mode);

  auto A_shape = A.sizes().vec();
  const auto m = A_shape.cend()[-2];
  const auto n = A_shape.cend()[-1];
  const auto k = std::min(m, n);

  if (compute_q) {
    auto Q_shape = A_shape;
    Q_shape.end()[-1] = reduced_mode ? k : m;
    auto Q_strides = at::native::batched_matrix_contiguous_strides(Q_shape, /*f-contig*=*/true);
    set_output_strided(0, Q_shape, Q_strides, A.options(), {});
  } else {
    set_output_raw_strided(0, {0}, {}, A.options(), {});
  }

  // For readability
  auto R_shape = std::move(A_shape);
  R_shape.end()[-2] = (reduced_mode || !compute_q) ? k : m;
  auto R_strides = at::native::batched_matrix_contiguous_strides(R_shape, /*f-contig*=*/true);
  set_output_strided(1, R_shape, R_strides, A.options(), {});
}


TORCH_META_FUNC(_linalg_svd)(const Tensor& A,
                             bool full_matrices,
                             bool compute_uv,
                             c10::optional<c10::string_view> driver) {
  at::native::checkIsMatrix(A, "linalg.svd");
  at::native::checkFloatingOrComplex(A, "linalg.svd");

  auto sizes = A.sizes().vec();
  const auto m = sizes.cend()[-2];
  const auto n = sizes.cend()[-1];
  const auto k = std::min(m, n);

  // Prepare sizes for U
  if (compute_uv) {
    sizes.back() = full_matrices ? m : k;
    auto U_strides = at::native::batched_matrix_contiguous_strides(sizes, /*f-contig*=*/true);
    set_output_strided(0, sizes, U_strides, A.options(), {});

    // Prepare sizes for Vh
    sizes.end()[-2] = full_matrices ? n : k;
    sizes.end()[-1] = n;

    // We need to distinguish the cuSOLVER case, as the cuSOLVER algorithms we use
    // expect F-contig matrices, but they compute V rather than Vh
    const bool use_cusolver = at::native::svd_uses_cusolver(A);
    auto Vh_strides = at::native::batched_matrix_contiguous_strides(sizes, /*f-contig*=*/!use_cusolver);
    set_output_strided(2, sizes, Vh_strides, A.options(), {});
  } else {
    set_output_raw_strided(0, {0}, {}, A.options(), {});
    set_output_raw_strided(2, {0}, {}, A.options(), {});
  }

  // Prepare sizes for S. S is always real, even when A is complex.
  sizes.pop_back();
  sizes.end()[-1] = k;
  set_output_contiguous(1, sizes, A.options().dtype(c10::toRealValueType(A.scalar_type())), {});
}

TORCH_META_FUNC(lu_unpack)(const Tensor& LU, const Tensor& pivots, bool unpack_data, bool unpack_pivots) {
  TORCH_CHECK(LU.dim() >= 2, "torch.lu_unpack: Expected tensor with 2 or more dimensions. Got size: ", LU.sizes(), " instead");
  if (unpack_pivots) {
    TORCH_CHECK(pivots.scalar_type() == at::kInt,
        "torch.lu_unpack: LU_pivots is expected to be a contiguous tensor of torch.int32 dtype.\n"
        "Note: this function is intended to be used with the output produced by torch.linalg.lu_factor");
  }

  auto sizes = LU.sizes().vec();
  const auto m = sizes.cend()[-2];
  const auto n = sizes.cend()[-1];
  const auto k = std::min(m, n);

  // P.shape[-2:] == (m, m) (or size zero if pivot == False)
  sizes.end()[-1] = m;
  if (unpack_pivots) {
    set_output_raw_strided(0, sizes, {}, LU.options(), {});
  } else {
    set_output_raw_strided(0, {0}, {}, LU.options(), {});
  }

  if (unpack_data) {
    // L.shape[-2:] == (m, k)
    sizes.end()[-1] = k;
    set_output_raw_strided(1, sizes, {}, LU.options(), {});

    // U.shape[-2:] == (k, n)
    sizes.end()[-2] = k;
    sizes.end()[-1] = n;
    set_output_raw_strided(2, sizes, {}, LU.options(), {});
  } else {
    set_output_raw_strided(1, {0}, {}, LU.options(), {});
    set_output_raw_strided(2, {0}, {}, LU.options(), {});
  }
}

TORCH_META_FUNC(_linalg_eigh)(const Tensor& A,
                              c10::string_view uplo,
                              bool compute_v) {
  at::native::squareCheckInputs(A, "linalg.eigh");
  at::native::checkUplo(uplo);

  auto shape = A.sizes().vec();
  if (compute_v) {
    // eigenvectors
    auto V_strides = at::native::batched_matrix_contiguous_strides(shape, /*f-contig*=*/true);
    set_output_strided(1, shape, V_strides, A.options(), {});
  } else {
    set_output_raw_strided(1, {0}, {}, A.options(), {});
  }

  // eigenvalues
  shape.pop_back();
  set_output_contiguous(0, shape, A.options().dtype(c10::toRealValueType(A.scalar_type())), {});
}

TORCH_META_FUNC(linalg_lu)(const Tensor& A, bool pivot) {
  TORCH_CHECK(A.dim() >= 2, "linalg.lu: Expected tensor with 2 or more dimensions. Got size: ", A.sizes(), " instead");

  auto sizes = A.sizes().vec();
  const auto m = sizes.cend()[-2];
  const auto n = sizes.cend()[-1];
  const auto k = std::min(m, n);

  // P.shape[-2:] == (m, m) (or size zero if pivot == False)
  sizes.end()[-1] = m;
  if (pivot) {
    set_output_raw_strided(0, sizes, {}, A.options(), {});
  } else {
    set_output_raw_strided(0, {0}, {}, A.options(), {});
  }

  // L.shape[-2:] == (m, k)
  sizes.end()[-1] = k;
  set_output_raw_strided(1, sizes, {}, A.options(), {});

  // U.shape[-2:] == (k, n)
  sizes.end()[-2] = k;
  sizes.end()[-1] = n;
  set_output_raw_strided(2, sizes, {}, A.options(), {});
}

} // namespace meta

namespace native {

#if AT_BUILD_WITH_LAPACK()
// Define the per-batch functions to be used in the main implementation of the batched
// linear algebra operations

template<class scalar_t>
void lapackCholeskySolve(char uplo, int n, int nrhs, scalar_t *a, int lda, scalar_t *b, int ldb, int *info);

template<class scalar_t, class value_t=scalar_t>
void lapackSymeig(char jobz, char uplo, int n, scalar_t *a, int lda, value_t *w, scalar_t *work, int lwork, value_t *rwork, int *info);

template<> void lapackLu<c10::complex<double>>(int m, int n, c10::complex<double> *a, int lda, int *ipiv, int *info) {
  zgetrf_(&m, &n, reinterpret_cast<std::complex<double>*>(a), &lda, ipiv, info);
}

template<> void lapackLu<c10::complex<float>>(int m, int n, c10::complex<float> *a, int lda, int *ipiv, int *info) {
  cgetrf_(&m, &n, reinterpret_cast<std::complex<float>*>(a), &lda, ipiv, info);
}

template<> void lapackLu<double>(int m, int n, double *a, int lda, int *ipiv, int *info) {
  dgetrf_(&m, &n, a, &lda, ipiv, info);
}

template<> void lapackLu<float>(int m, int n, float *a, int lda, int *ipiv, int *info) {
  sgetrf_(&m, &n, a, &lda, ipiv, info);
}

template<> void lapackCholeskySolve<c10::complex<double>>(char uplo, int n, int nrhs, c10::complex<double> *a, int lda, c10::complex<double> *b, int ldb, int *info) {
  zpotrs_(&uplo, &n, &nrhs, reinterpret_cast<std::complex<double>*>(a), &lda, reinterpret_cast<std::complex<double>*>(b), &ldb, info);
}

template<> void lapackCholeskySolve<c10::complex<float>>(char uplo, int n, int nrhs, c10::complex<float> *a, int lda, c10::complex<float> *b, int ldb, int *info) {
  cpotrs_(&uplo, &n, &nrhs, reinterpret_cast<std::complex<float>*>(a), &lda, reinterpret_cast<std::complex<float>*>(b), &ldb, info);
}

template<> void lapackCholeskySolve<double>(char uplo, int n, int nrhs, double *a, int lda, double *b, int ldb, int *info) {
  dpotrs_(&uplo, &n, &nrhs, a, &lda, b, &ldb, info);
}

template<> void lapackCholeskySolve<float>(char uplo, int n, int nrhs, float *a, int lda, float *b, int ldb, int *info) {
  spotrs_(&uplo, &n, &nrhs, a, &lda, b, &ldb, info);
}

template<> void lapackCholesky<c10::complex<double>>(char uplo, int n, c10::complex<double> *a, int lda, int *info) {
  zpotrf_(&uplo, &n, reinterpret_cast<std::complex<double>*>(a), &lda, info);
}

template<> void lapackCholesky<c10::complex<float>>(char uplo, int n, c10::complex<float> *a, int lda, int *info) {
  cpotrf_(&uplo, &n, reinterpret_cast<std::complex<float>*>(a), &lda, info);
}

template<> void lapackCholesky<double>(char uplo, int n, double *a, int lda, int *info) {
  dpotrf_(&uplo, &n, a, &lda, info);
}

template<> void lapackCholesky<float>(char uplo, int n, float *a, int lda, int *info) {
  spotrf_(&uplo, &n, a, &lda, info);
}

template<> void lapackCholeskyInverse<c10::complex<double>>(char uplo, int n, c10::complex<double> *a, int lda, int *info) {
  zpotri_(&uplo, &n, reinterpret_cast<std::complex<double>*>(a), &lda, info);
}

template<> void lapackCholeskyInverse<c10::complex<float>>(char uplo, int n, c10::complex<float> *a, int lda, int *info) {
  cpotri_(&uplo, &n, reinterpret_cast<std::complex<float>*>(a), &lda, info);
}

template<> void lapackCholeskyInverse<double>(char uplo, int n, double *a, int lda, int *info) {
  dpotri_(&uplo, &n, a, &lda, info);
}

template<> void lapackCholeskyInverse<float>(char uplo, int n, float *a, int lda, int *info) {
  spotri_(&uplo, &n, a, &lda, info);
}

template<> void lapackGeqrf<c10::complex<double>>(int m, int n, c10::complex<double> *a, int lda, c10::complex<double> *tau, c10::complex<double> *work, int lwork, int *info) {
  zgeqrf_(&m, &n, reinterpret_cast<std::complex<double>*>(a), &lda, reinterpret_cast<std::complex<double>*>(tau), reinterpret_cast<std::complex<double>*>(work), &lwork, info);
}

template<> void lapackGeqrf<c10::complex<float>>(int m, int n, c10::complex<float> *a, int lda, c10::complex<float> *tau, c10::complex<float> *work, int lwork, int *info) {
  cgeqrf_(&m, &n, reinterpret_cast<std::complex<float>*>(a), &lda, reinterpret_cast<std::complex<float>*>(tau), reinterpret_cast<std::complex<float>*>(work), &lwork, info);
}

template<> void lapackGeqrf<double>(int m, int n, double *a, int lda, double *tau, double *work, int lwork, int *info) {
  dgeqrf_(&m, &n, a, &lda, tau, work, &lwork, info);
}

template<> void lapackGeqrf<float>(int m, int n, float *a, int lda, float *tau, float *work, int lwork, int *info) {
  sgeqrf_(&m, &n, a, &lda, tau, work, &lwork, info);
}

template<> void lapackOrgqr<c10::complex<double>>(int m, int n, int k, c10::complex<double> *a, int lda, c10::complex<double> *tau, c10::complex<double> *work, int lwork, int *info) {
  zungqr_(&m, &n, &k, reinterpret_cast<std::complex<double>*>(a), &lda, reinterpret_cast<std::complex<double>*>(tau), reinterpret_cast<std::complex<double>*>(work), &lwork, info);
}

template<> void lapackOrgqr<c10::complex<float>>(int m, int n, int k, c10::complex<float> *a, int lda, c10::complex<float> *tau, c10::complex<float> *work, int lwork, int *info) {
  cungqr_(&m, &n, &k, reinterpret_cast<std::complex<float>*>(a), &lda, reinterpret_cast<std::complex<float>*>(tau), reinterpret_cast<std::complex<float>*>(work), &lwork, info);
}

template<> void lapackOrgqr<double>(int m, int n, int k, double *a, int lda, double *tau, double *work, int lwork, int *info) {
  dorgqr_(&m, &n, &k, a, &lda, tau, work, &lwork, info);
}

template<> void lapackOrgqr<float>(int m, int n, int k, float *a, int lda, float *tau, float *work, int lwork, int *info) {
  sorgqr_(&m, &n, &k, a, &lda, tau, work, &lwork, info);
}

template<> void lapackOrmqr<c10::complex<double>>(char side, char trans, int m, int n, int k, c10::complex<double> *a, int lda, c10::complex<double> *tau, c10::complex<double> *c, int ldc, c10::complex<double> *work, int lwork, int *info) {
  zunmqr_(&side, &trans, &m, &n, &k, reinterpret_cast<std::complex<double>*>(a), &lda, reinterpret_cast<std::complex<double>*>(tau), reinterpret_cast<std::complex<double>*>(c), &ldc, reinterpret_cast<std::complex<double>*>(work), &lwork, info);
}

template<> void lapackOrmqr<c10::complex<float>>(char side, char trans, int m, int n, int k, c10::complex<float> *a, int lda, c10::complex<float> *tau, c10::complex<float> *c, int ldc, c10::complex<float> *work, int lwork, int *info) {
  cunmqr_(&side, &trans, &m, &n, &k, reinterpret_cast<std::complex<float>*>(a), &lda, reinterpret_cast<std::complex<float>*>(tau), reinterpret_cast<std::complex<float>*>(c), &ldc, reinterpret_cast<std::complex<float>*>(work), &lwork, info);
}

template<> void lapackOrmqr<double>(char side, char trans, int m, int n, int k, double *a, int lda, double *tau, double *c, int ldc, double *work, int lwork, int *info) {
  dormqr_(&side, &trans, &m, &n, &k, a, &lda, tau, c, &ldc, work, &lwork, info);
}

template<> void lapackOrmqr<float>(char side, char trans, int m, int n, int k, float *a, int lda, float *tau, float *c, int ldc, float *work, int lwork, int *info) {
  sormqr_(&side, &trans, &m, &n, &k, a, &lda, tau, c, &ldc, work, &lwork, info);
}

template<> void lapackSymeig<c10::complex<double>, double>(char jobz, char uplo, int n, c10::complex<double> *a, int lda, double *w, c10::complex<double> *work, int lwork, double *rwork, int *info) {
  zheev_(&jobz, &uplo, &n, reinterpret_cast<std::complex<double>*>(a), &lda, w, reinterpret_cast<std::complex<double>*>(work), &lwork, rwork, info);
}

template<> void lapackSymeig<c10::complex<float>, float>(char jobz, char uplo, int n, c10::complex<float> *a, int lda, float *w, c10::complex<float> *work, int lwork, float *rwork, int *info) {
  cheev_(&jobz, &uplo, &n, reinterpret_cast<std::complex<float>*>(a), &lda, w, reinterpret_cast<std::complex<float>*>(work), &lwork, rwork, info);
}

template<> void lapackSymeig<double>(char jobz, char uplo, int n, double *a, int lda, double *w, double *work, int lwork, double* rwork, int *info) {
  (void)rwork;  // unused
  dsyev_(&jobz, &uplo, &n, a, &lda, w, work, &lwork, info);
}

template<> void lapackSymeig<float>(char jobz, char uplo, int n, float *a, int lda, float *w, float *work, int lwork, float* rwork, int *info) {
  (void)rwork;  // unused
  ssyev_(&jobz, &uplo, &n, a, &lda, w, work, &lwork, info);
}

template<> void lapackSyevd<c10::complex<double>, double>(char jobz, char uplo, int n, c10::complex<double> *a, int lda, double *w, c10::complex<double> *work, int lwork, double *rwork, int lrwork, int *iwork, int liwork, int *info) {
  zheevd_(&jobz, &uplo, &n, reinterpret_cast<std::complex<double>*>(a), &lda, w, reinterpret_cast<std::complex<double>*>(work), &lwork, rwork, &lrwork, iwork, &liwork, info);
}

template<> void lapackSyevd<c10::complex<float>, float>(char jobz, char uplo, int n, c10::complex<float> *a, int lda, float *w, c10::complex<float> *work, int lwork, float *rwork, int lrwork, int *iwork, int liwork, int *info) {
  cheevd_(&jobz, &uplo, &n, reinterpret_cast<std::complex<float>*>(a), &lda, w, reinterpret_cast<std::complex<float>*>(work), &lwork, rwork, &lrwork, iwork, &liwork, info);
}

template<> void lapackSyevd<double>(char jobz, char uplo, int n, double *a, int lda, double *w, double *work, int lwork, double *rwork, int lrwork, int *iwork, int liwork, int *info) {
  (void)rwork;  // unused
  (void)lrwork;  // unused
  dsyevd_(&jobz, &uplo, &n, a, &lda, w, work, &lwork, iwork, &liwork, info);
}

template<> void lapackSyevd<float>(char jobz, char uplo, int n, float *a, int lda, float *w, float *work, int lwork, float *rwork, int lrwork, int *iwork, int liwork, int *info) {
  (void)rwork;  // unused
  (void)lrwork;  // unused
  ssyevd_(&jobz, &uplo, &n, a, &lda, w, work, &lwork, iwork, &liwork, info);
}

template<> void lapackEig<double>(char jobvl, char jobvr, int n, double *a, int lda, double *w, double* vl, int ldvl, double *vr, int ldvr, double *work, int lwork, double *rwork, int *info) {
  // lapack [sd]geev wants to separate output arrays: wr and wi for the real
  // and imaginary parts
  double *wr = w;
  double *wi = w + n;
  (void)rwork; // unused
  dgeev_(&jobvl, &jobvr, &n, a, &lda, wr, wi, vl, &ldvl, vr, &ldvr, work, &lwork, info);
}

template<> void lapackEig<float>(char jobvl, char jobvr, int n, float *a, int lda, float *w, float* vl, int ldvl, float *vr, int ldvr, float *work, int lwork, float *rwork, int *info) {
  // lapack [sd]geev wants to separate output arrays: wr and wi for the real
  // and imaginary parts
  float *wr = w;
  float *wi = w + n;
  (void)rwork; // unused
  sgeev_(&jobvl, &jobvr, &n, a, &lda, wr, wi, vl, &ldvl, vr, &ldvr, work, &lwork, info);
}

template<> void lapackEig<c10::complex<double>, double>(char jobvl, char jobvr, int n, c10::complex<double> *a, int lda, c10::complex<double> *w, c10::complex<double> *vl, int ldvl, c10::complex<double> *vr, int ldvr, c10::complex<double> *work, int lwork, double *rwork, int *info) {
  zgeev_(&jobvl, &jobvr, &n,
         reinterpret_cast<std::complex<double>*>(a), &lda,
         reinterpret_cast<std::complex<double>*>(w),
         reinterpret_cast<std::complex<double>*>(vl), &ldvl,
         reinterpret_cast<std::complex<double>*>(vr), &ldvr,
         reinterpret_cast<std::complex<double>*>(work), &lwork,
         rwork, info);
}

template<> void lapackEig<c10::complex<float>, float>(char jobvl, char jobvr, int n, c10::complex<float> *a, int lda, c10::complex<float> *w, c10::complex<float> *vl, int ldvl, c10::complex<float> *vr, int ldvr, c10::complex<float> *work, int lwork, float *rwork, int *info) {
  cgeev_(&jobvl, &jobvr, &n,
         reinterpret_cast<std::complex<float>*>(a), &lda,
         reinterpret_cast<std::complex<float>*>(w),
         reinterpret_cast<std::complex<float>*>(vl), &ldvl,
         reinterpret_cast<std::complex<float>*>(vr), &ldvr,
         reinterpret_cast<std::complex<float>*>(work), &lwork,
         rwork, info);
}

template<> void lapackSvd<c10::complex<double>, double>(char jobz, int m, int n, c10::complex<double> *a, int lda,
                                  double *s, c10::complex<double> *u, int ldu, c10::complex<double> *vt, int ldvt, c10::complex<double> *work, int lwork, double *rwork, int *iwork, int *info) {
  zgesdd_(&jobz, &m, &n, reinterpret_cast<std::complex<double>*>(a), &lda, s, reinterpret_cast<std::complex<double>*>(u), &ldu,
          reinterpret_cast<std::complex<double>*>(vt), &ldvt, reinterpret_cast<std::complex<double>*>(work), &lwork, rwork, iwork, info);
}

template<> void lapackSvd<c10::complex<float>, float>(char jobz, int m, int n, c10::complex<float> *a, int lda,
                                 float *s, c10::complex<float> *u, int ldu, c10::complex<float> *vt, int ldvt, c10::complex<float> *work, int lwork, float *rwork, int *iwork, int *info) {
  cgesdd_(&jobz, &m, &n, reinterpret_cast<std::complex<float>*>(a), &lda, s, reinterpret_cast<std::complex<float>*>(u), &ldu,
          reinterpret_cast<std::complex<float>*>(vt), &ldvt, reinterpret_cast<std::complex<float>*>(work), &lwork, rwork, iwork, info);
}

template<> void lapackSvd<double>(char jobz, int m, int n, double *a, int lda,
                                  double *s, double *u, int ldu, double *vt, int ldvt, double *work, int lwork, double *rwork, int *iwork, int *info) {
  dgesdd_(&jobz, &m, &n, a, &lda, s, u, &ldu, vt, &ldvt, work, &lwork, iwork, info);
}

template<> void lapackSvd<float>(char jobz, int m, int n, float *a, int lda,
                                 float *s, float *u, int ldu, float *vt, int ldvt, float *work, int lwork, float *rwork, int *iwork, int *info) {
  sgesdd_(&jobz, &m, &n, a, &lda, s, u, &ldu, vt, &ldvt, work, &lwork, iwork, info);
}

template <>
void lapackLdlSymmetric<double>(
    char uplo,
    int n,
    double* a,
    int lda,
    int* ipiv,
    double* work,
    int lwork,
    int* info) {
  dsytrf_(&uplo, &n, a, &lda, ipiv, work, &lwork, info);
}

template <>
void lapackLdlSymmetric<float>(
    char uplo,
    int n,
    float* a,
    int lda,
    int* ipiv,
    float* work,
    int lwork,
    int* info) {
  ssytrf_(&uplo, &n, a, &lda, ipiv, work, &lwork, info);
}

template <>
void lapackLdlSymmetric<c10::complex<double>>(
    char uplo,
    int n,
    c10::complex<double>* a,
    int lda,
    int* ipiv,
    c10::complex<double>* work,
    int lwork,
    int* info) {
  zsytrf_(
      &uplo,
      &n,
      reinterpret_cast<std::complex<double>*>(a),
      &lda,
      ipiv,
      reinterpret_cast<std::complex<double>*>(work),
      &lwork,
      info);
}

template <>
void lapackLdlSymmetric<c10::complex<float>>(
    char uplo,
    int n,
    c10::complex<float>* a,
    int lda,
    int* ipiv,
    c10::complex<float>* work,
    int lwork,
    int* info) {
  csytrf_(
      &uplo,
      &n,
      reinterpret_cast<std::complex<float>*>(a),
      &lda,
      ipiv,
      reinterpret_cast<std::complex<float>*>(work),
      &lwork,
      info);
}

template <>
void lapackLdlHermitian<double>(
    char uplo,
    int n,
    double* a,
    int lda,
    int* ipiv,
    double* work,
    int lwork,
    int* info) {
  dsytrf_(&uplo, &n, a, &lda, ipiv, work, &lwork, info);
}

template <>
void lapackLdlHermitian<float>(
    char uplo,
    int n,
    float* a,
    int lda,
    int* ipiv,
    float* work,
    int lwork,
    int* info) {
  ssytrf_(&uplo, &n, a, &lda, ipiv, work, &lwork, info);
}

template <>
void lapackLdlHermitian<c10::complex<double>>(
    char uplo,
    int n,
    c10::complex<double>* a,
    int lda,
    int* ipiv,
    c10::complex<double>* work,
    int lwork,
    int* info) {
  zhetrf_(
      &uplo,
      &n,
      reinterpret_cast<std::complex<double>*>(a),
      &lda,
      ipiv,
      reinterpret_cast<std::complex<double>*>(work),
      &lwork,
      info);
}

template <>
void lapackLdlHermitian<c10::complex<float>>(
    char uplo,
    int n,
    c10::complex<float>* a,
    int lda,
    int* ipiv,
    c10::complex<float>* work,
    int lwork,
    int* info) {
  chetrf_(
      &uplo,
      &n,
      reinterpret_cast<std::complex<float>*>(a),
      &lda,
      ipiv,
      reinterpret_cast<std::complex<float>*>(work),
      &lwork,
      info);
}

template <>
void lapackLdlSolveSymmetric<double>(
    char uplo,
    int n,
    int nrhs,
    double* a,
    int lda,
    int* ipiv,
    double* b,
    int ldb,
    int* info) {
  dsytrs_(&uplo, &n, &nrhs, a, &lda, ipiv, b, &ldb, info);
}

template <>
void lapackLdlSolveSymmetric<float>(
    char uplo,
    int n,
    int nrhs,
    float* a,
    int lda,
    int* ipiv,
    float* b,
    int ldb,
    int* info) {
  ssytrs_(&uplo, &n, &nrhs, a, &lda, ipiv, b, &ldb, info);
}

template <>
void lapackLdlSolveSymmetric<c10::complex<double>>(
    char uplo,
    int n,
    int nrhs,
    c10::complex<double>* a,
    int lda,
    int* ipiv,
    c10::complex<double>* b,
    int ldb,
    int* info) {
  zsytrs_(
      &uplo,
      &n,
      &nrhs,
      reinterpret_cast<std::complex<double>*>(a),
      &lda,
      ipiv,
      reinterpret_cast<std::complex<double>*>(b),
      &ldb,
      info);
}

template <>
void lapackLdlSolveSymmetric<c10::complex<float>>(
    char uplo,
    int n,
    int nrhs,
    c10::complex<float>* a,
    int lda,
    int* ipiv,
    c10::complex<float>* b,
    int ldb,
    int* info) {
  csytrs_(
      &uplo,
      &n,
      &nrhs,
      reinterpret_cast<std::complex<float>*>(a),
      &lda,
      ipiv,
      reinterpret_cast<std::complex<float>*>(b),
      &ldb,
      info);
}

template <>
void lapackLdlSolveHermitian<double>(
    char uplo,
    int n,
    int nrhs,
    double* a,
    int lda,
    int* ipiv,
    double* b,
    int ldb,
    int* info) {
  dsytrs_(&uplo, &n, &nrhs, a, &lda, ipiv, b, &ldb, info);
}

template <>
void lapackLdlSolveHermitian<float>(
    char uplo,
    int n,
    int nrhs,
    float* a,
    int lda,
    int* ipiv,
    float* b,
    int ldb,
    int* info) {
  ssytrs_(&uplo, &n, &nrhs, a, &lda, ipiv, b, &ldb, info);
}

template <>
void lapackLdlSolveHermitian<c10::complex<double>>(
    char uplo,
    int n,
    int nrhs,
    c10::complex<double>* a,
    int lda,
    int* ipiv,
    c10::complex<double>* b,
    int ldb,
    int* info) {
  zhetrs_(
      &uplo,
      &n,
      &nrhs,
      reinterpret_cast<std::complex<double>*>(a),
      &lda,
      ipiv,
      reinterpret_cast<std::complex<double>*>(b),
      &ldb,
      info);
}

template <>
void lapackLdlSolveHermitian<c10::complex<float>>(
    char uplo,
    int n,
    int nrhs,
    c10::complex<float>* a,
    int lda,
    int* ipiv,
    c10::complex<float>* b,
    int ldb,
    int* info) {
  chetrs_(
      &uplo,
      &n,
      &nrhs,
      reinterpret_cast<std::complex<float>*>(a),
      &lda,
      ipiv,
      reinterpret_cast<std::complex<float>*>(b),
      &ldb,
      info);
}

template<> void lapackLuSolve<c10::complex<double>>(char trans, int n, int nrhs, c10::complex<double> *a, int lda, int *ipiv, c10::complex<double> *b, int ldb, int *info) {
  zgetrs_(&trans, &n, &nrhs, reinterpret_cast<std::complex<double>*>(a), &lda, ipiv, reinterpret_cast<std::complex<double>*>(b), &ldb, info);
}

template<> void lapackLuSolve<c10::complex<float>>(char trans, int n, int nrhs, c10::complex<float> *a, int lda, int *ipiv, c10::complex<float> *b, int ldb, int *info) {
  cgetrs_(&trans, &n, &nrhs, reinterpret_cast<std::complex<float>*>(a), &lda, ipiv, reinterpret_cast<std::complex<float>*>(b), &ldb, info);
}

template<> void lapackLuSolve<double>(char trans, int n, int nrhs, double *a, int lda, int *ipiv, double *b, int ldb, int *info) {
  dgetrs_(&trans, &n, &nrhs, a, &lda, ipiv, b, &ldb, info);
}

template<> void lapackLuSolve<float>(char trans, int n, int nrhs, float *a, int lda, int *ipiv, float *b, int ldb, int *info) {
  sgetrs_(&trans, &n, &nrhs, a, &lda, ipiv, b, &ldb, info);
}

template<> void lapackGels<c10::complex<double>>(
    char trans, int m, int n, int nrhs,
    c10::complex<double> *a, int lda, c10::complex<double> *b, int ldb,
    c10::complex<double> *work, int lwork, int *info) {
  zgels_(&trans, &m, &n, &nrhs,
      reinterpret_cast<std::complex<double>*>(a), &lda,
      reinterpret_cast<std::complex<double>*>(b), &ldb,
      reinterpret_cast<std::complex<double>*>(work), &lwork, info);
}

template<> void lapackGels<c10::complex<float>>(
    char trans, int m, int n, int nrhs,
    c10::complex<float> *a, int lda, c10::complex<float> *b, int ldb,
    c10::complex<float> *work, int lwork, int *info) {
  cgels_(&trans, &m, &n, &nrhs,
      reinterpret_cast<std::complex<float>*>(a), &lda,
      reinterpret_cast<std::complex<float>*>(b), &ldb,
      reinterpret_cast<std::complex<float>*>(work), &lwork, info);
}

template<> void lapackGels<double>(
    char trans, int m, int n, int nrhs,
    double *a, int lda, double *b, int ldb,
    double *work, int lwork, int *info) {
  dgels_(&trans, &m, &n, &nrhs,
      a, &lda, b, &ldb, work, &lwork, info);
}

template<> void lapackGels<float>(
    char trans, int m, int n, int nrhs,
    float *a, int lda, float *b, int ldb,
    float *work, int lwork, int *info) {
  sgels_(&trans, &m, &n, &nrhs,
      a, &lda, b, &ldb, work, &lwork, info);
}

template<> void lapackGelsd<c10::complex<double>, double>(
    int m, int n, int nrhs,
    c10::complex<double> *a, int lda, c10::complex<double> *b, int ldb,
    double *s, double rcond, int *rank,
    c10::complex<double> *work, int lwork,
    double *rwork, int *iwork, int *info) {
  zgelsd_(&m, &n, &nrhs,
      reinterpret_cast<std::complex<double>*>(a), &lda,
      reinterpret_cast<std::complex<double>*>(b), &ldb,
      s, &rcond, rank,
      reinterpret_cast<std::complex<double>*>(work), &lwork,
      rwork, iwork, info);
}

template<> void lapackGelsd<c10::complex<float>, float>(
    int m, int n, int nrhs,
    c10::complex<float> *a, int lda, c10::complex<float> *b, int ldb,
    float *s, float rcond, int *rank,
    c10::complex<float> *work, int lwork,
    float *rwork, int *iwork, int *info) {
  cgelsd_(&m, &n, &nrhs,
      reinterpret_cast<std::complex<float>*>(a), &lda,
      reinterpret_cast<std::complex<float>*>(b), &ldb,
      s, &rcond, rank,
      reinterpret_cast<std::complex<float>*>(work), &lwork,
      rwork, iwork, info);
}

template<> void lapackGelsd<double>(
    int m, int n, int nrhs,
    double *a, int lda, double *b, int ldb,
    double *s, double rcond, int *rank,
    double *work, int lwork,
    double *rwork, int *iwork, int *info) {
  dgelsd_(&m, &n, &nrhs,
      a, &lda, b, &ldb,
      s, &rcond, rank,
      work, &lwork, iwork, info);
}

template<> void lapackGelsd<float>(
    int m, int n, int nrhs,
    float *a, int lda, float *b, int ldb,
    float *s, float rcond, int *rank,
    float *work, int lwork,
    float *rwork, int *iwork, int *info) {
  sgelsd_(&m, &n, &nrhs,
      a, &lda, b, &ldb,
      s, &rcond, rank,
      work, &lwork, iwork, info);
}

template<> void lapackGelsy<c10::complex<double>, double>(
    int m, int n, int nrhs,
    c10::complex<double> *a, int lda, c10::complex<double> *b, int ldb,
    int *jpvt, double rcond, int *rank,
    c10::complex<double> *work, int lwork, double *rwork, int *info) {
  zgelsy_(&m, &n, &nrhs,
      reinterpret_cast<std::complex<double>*>(a), &lda,
      reinterpret_cast<std::complex<double>*>(b), &ldb,
      jpvt, &rcond, rank,
      reinterpret_cast<std::complex<double>*>(work), &lwork,
      rwork, info);
}

template<> void lapackGelsy<c10::complex<float>, float>(
    int m, int n, int nrhs,
    c10::complex<float> *a, int lda, c10::complex<float> *b, int ldb,
    int *jpvt, float rcond, int *rank,
    c10::complex<float> *work, int lwork, float *rwork, int *info) {
  cgelsy_(&m, &n, &nrhs,
      reinterpret_cast<std::complex<float>*>(a), &lda,
      reinterpret_cast<std::complex<float>*>(b), &ldb,
      jpvt, &rcond, rank,
      reinterpret_cast<std::complex<float>*>(work), &lwork,
      rwork, info);
}

template<> void lapackGelsy<double>(
    int m, int n, int nrhs,
    double *a, int lda, double *b, int ldb,
    int *jpvt, double rcond, int *rank,
    double *work, int lwork, double *rwork, int *info) {
  dgelsy_(&m, &n, &nrhs,
      a, &lda, b, &ldb,
      jpvt, &rcond, rank,
      work, &lwork, info);
}

template<> void lapackGelsy<float>(
    int m, int n, int nrhs,
    float *a, int lda, float *b, int ldb,
    int *jpvt, float rcond, int *rank,
    float *work, int lwork, float *rwork, int *info) {
  sgelsy_(&m, &n, &nrhs,
      a, &lda, b, &ldb,
      jpvt, &rcond, rank,
      work, &lwork, info);
}

template<> void lapackGelss<c10::complex<double>, double>(
    int m, int n, int nrhs,
    c10::complex<double> *a, int lda, c10::complex<double> *b, int ldb,
    double *s, double rcond, int *rank,
    c10::complex<double> *work, int lwork,
    double *rwork, int *info
    ) {
  zgelss_(&m, &n, &nrhs,
      reinterpret_cast<std::complex<double>*>(a), &lda,
      reinterpret_cast<std::complex<double>*>(b), &ldb,
      s, &rcond, rank,
      reinterpret_cast<std::complex<double>*>(work), &lwork,
      rwork, info);
}

template<> void lapackGelss<c10::complex<float>, float>(
    int m, int n, int nrhs,
    c10::complex<float> *a, int lda, c10::complex<float> *b, int ldb,
    float *s, float rcond, int *rank,
    c10::complex<float> *work, int lwork,
    float *rwork, int *info
    ) {
  cgelss_(&m, &n, &nrhs,
      reinterpret_cast<std::complex<float>*>(a), &lda,
      reinterpret_cast<std::complex<float>*>(b), &ldb,
      s, &rcond, rank,
      reinterpret_cast<std::complex<float>*>(work), &lwork,
      rwork, info);
}

template<> void lapackGelss<double>(
    int m, int n, int nrhs,
    double *a, int lda, double *b, int ldb,
    double *s, double rcond, int *rank,
    double *work, int lwork,
    double *rwork, int *info) {
  dgelss_(&m, &n, &nrhs,
      a, &lda, b, &ldb,
      s, &rcond, rank,
      work, &lwork, info);
}

template<> void lapackGelss<float>(
    int m, int n, int nrhs,
    float *a, int lda, float *b, int ldb,
    float *s, float rcond, int *rank,
    float *work, int lwork,
    float *rwork, int *info) {
  sgelss_(&m, &n, &nrhs,
      a, &lda, b, &ldb,
      s, &rcond, rank,
      work, &lwork, info);
}
#endif

#if AT_BUILD_WITH_BLAS()
template<> void blasTriangularSolve<c10::complex<double>>(char side, char uplo, char trans, char diag, int n, int nrhs, c10::complex<double> *a, int lda, c10::complex<double> *b, int ldb) {
  std::complex<double> one{1., 0.};
  ztrsm_(&side, &uplo, &trans, &diag, &n, &nrhs, &one, reinterpret_cast<std::complex<double>*>(a), &lda, reinterpret_cast<std::complex<double>*>(b), &ldb);
}

template<> void blasTriangularSolve<c10::complex<float>>(char side, char uplo, char trans, char diag, int n, int nrhs, c10::complex<float> *a, int lda, c10::complex<float> *b, int ldb) {
  std::complex<float> one{1.f, 0.f};
  ctrsm_(&side, &uplo, &trans, &diag, &n, &nrhs, &one, reinterpret_cast<std::complex<float>*>(a), &lda, reinterpret_cast<std::complex<float>*>(b), &ldb);
}

template<> void blasTriangularSolve<double>(char side, char uplo, char trans, char diag, int n, int nrhs, double *a, int lda, double *b, int ldb) {
  auto one = 1.;
  dtrsm_(&side, &uplo, &trans, &diag, &n, &nrhs, &one, a, &lda, b, &ldb);
}

template<> void blasTriangularSolve<float>(char side, char uplo, char trans, char diag, int n, int nrhs, float *a, int lda, float *b, int ldb) {
  auto one = 1.f;
  strsm_(&side, &uplo, &trans, &diag, &n, &nrhs, &one, a, &lda, b, &ldb);
}
#endif

void _linalg_check_errors(
    const Tensor& infos,
    const c10::string_view api_name,
    bool is_matrix) {
  TORCH_INTERNAL_ASSERT(infos.scalar_type() == kInt);
  TORCH_INTERNAL_ASSERT(infos.is_contiguous());
  if (infos.is_meta()) {
    return;
  }

  // If it's all zeros, we return early.
  // We optimise for the most likely case.
  if (C10_LIKELY(!infos.any().item<bool>())) {
    return;
  }

  int32_t info;
  std::string batch_str;
  if (is_matrix) {
    info = infos.item<int>();
    // batch_str needn't be set for matrices
  } else {
    // Find the first non-zero info
    auto infos_cpu = infos.to(at::kCPU);
    auto ptr = infos_cpu.data_ptr<int32_t>();
    auto n = infos.numel();
    auto info_ptr = std::find_if(ptr, ptr + n, [](int32_t x) { return x != 0; });
    info = *info_ptr;
    batch_str = ": (Batch element " + std::to_string(std::distance(ptr, info_ptr)) + ")";
  }

  if (info < 0) {
    // Reference LAPACK 3.10+ changed `info` behavior for inputs with non-finite values
    // Previously, it would return `info` > 0, but now it returns `info` = -4
    // OpenBLAS 0.3.15+ uses the Reference LAPACK 3.10+.
    // MKL 2022.0+ uses the Reference LAPACK 3.10+.
    // Older version of MKL and OpenBLAS follow the old behavior (return `info` > 0).
    // Here we check for the case where `info` is -4 and raise an error
    if (api_name.find("svd") != api_name.npos) {
      TORCH_CHECK_LINALG(info != -4, api_name, batch_str,
          ": The algorithm failed to converge because the input matrix contained non-finite values.");
    }
    TORCH_INTERNAL_ASSERT(false, api_name, batch_str,
        ": Argument ", -info, " has illegal value. Most certainly there is a bug in the implementation calling the backend library.");
  } else if (info > 0) {
    if (api_name.find("inv") != api_name.npos) {
      // inv, inverse, cholesky_inverse, etc.
      TORCH_CHECK_LINALG(false, api_name, batch_str,
          ": The diagonal element ", info, " is zero, the inversion could not be completed because the input matrix is singular.");
    } else if (api_name.find("solve") != api_name.npos) {
      // solve, linalg_solve, cholesky_solve, etc.
      TORCH_CHECK_LINALG(false, api_name, batch_str,
          ": The solver failed because the input matrix is singular.");
    } else if (api_name.find("cholesky") != api_name.npos) {
      TORCH_CHECK_LINALG(false, api_name, batch_str,
          ": The factorization could not be completed because the input is not positive-definite (the leading minor of order ", info, " is not positive-definite).");
    } else if (api_name.find("svd") != api_name.npos) {
      TORCH_CHECK_LINALG(false, api_name, batch_str,
          ": The algorithm failed to converge because the input matrix is ill-conditioned or has too many repeated singular values (error code: ", info, ").");
    } else if (api_name.find("eig") != api_name.npos || api_name.find("syevd") != api_name.npos) {
      TORCH_CHECK_LINALG(false, api_name, batch_str,
          ": The algorithm failed to converge because the input matrix is ill-conditioned or has too many repeated eigenvalues (error code: ", info, ").");
    } else if (api_name.find("lstsq") != api_name.npos) {
      TORCH_CHECK_LINALG(false, api_name, batch_str,
          ": The least squares solution could not be computed because the input matrix does not have full rank (error code: ", info, ").");
    } else if (api_name.find("lu_factor") != api_name.npos) {
      TORCH_CHECK(false, api_name, batch_str,
          ": U[", info, ",", info, "] is zero and using it on lu_solve would result in a division by zero. "
          "If you still want to perform the factorization, consider calling linalg.lu(A, pivot) or "
          "linalg.lu_factor_ex(A, pivot)");
    } else {
      TORCH_INTERNAL_ASSERT(false, api_name, ": Unknown error code: ", info, ".");
    }
  }
  // We should never reach this point as info was non-zero
  TORCH_INTERNAL_ASSERT(false);
}

// If an input requires fw or bw grad then we need to go down a different
// (slower) path to ensure that the gradients are computable.
// That is what `_may_require_fw_or_bw_grad` is helpful for.
//
// Why is there a isTensorSubclassLike check here?
// Without it, this function can lead to composite compliance problems, which
// may lead to bugs in functorch, where a Tensor Subclass that doesn't
// require grad may wrap a Tensor subclass that requires grad.
bool _may_require_fw_or_bw_grad(const Tensor& input) {
  return ((at::GradMode::is_enabled() && input.requires_grad())
          || input._fw_grad(/*level */ 0).defined()
          || isTensorSubclassLike(input));
}

// ~~~~~~~~~~~~~~~~~~~~~~~~~~~~~~~~~ linalg.inv ~~~~~~~~~~~~~~~~~~~~~~~~~~~~~~~~~~~~
TORCH_IMPL_FUNC(linalg_inv_ex_out)(const Tensor& A, bool check_errors, const Tensor& result, const Tensor& info) {
  // Fill result with the identity
  result.zero_();
  result.diagonal(0, -2, -1).fill_(1.);
  at::linalg_solve_ex_out(const_cast<Tensor&>(result), const_cast<Tensor&>(info), A, result, /*left*/true);
  if (check_errors) {
    at::_linalg_check_errors(info, "linalg.inv_ex", A.dim() == 2);
  }
}

Tensor& linalg_inv_out(const Tensor& A, Tensor& result) {
  auto info = at::empty({0}, A.options().dtype(kInt));
  at::linalg_inv_ex_out(result, info, A);
  at::_linalg_check_errors(info, "linalg.inv", A.dim() == 2);
  return result;
}

Tensor linalg_inv(const Tensor& A) {
  Tensor result, info;
  std::tie(result, info) = at::linalg_inv_ex(A);
  at::_linalg_check_errors(info, "linalg.inv", A.dim() == 2);
  return result;
}

Tensor& inverse_out(const Tensor& A, Tensor& result) {
  return at::linalg_inv_out(result, A);
}

Tensor inverse(const Tensor& A) {
  return at::linalg_inv(A);
}

// ~~~~~~~~~~~~~~~~~~~~~~~~~~~~~~ cholesky_solve ~~~~~~~~~~~~~~~~~~~~~~~~~~~~~~~~~

template<typename scalar_t>
static void apply_cholesky_solve(Tensor& b, Tensor& A, bool upper, Tensor& infos) {
#if !AT_BUILD_WITH_LAPACK()
  AT_ERROR("cholesky_solve: LAPACK library not found in compilation");
#else
  char uplo = upper ? 'U' : 'L';

  auto A_data = A.data_ptr<scalar_t>();
  auto b_data = b.data_ptr<scalar_t>();
  auto infos_data = infos.data_ptr<int>();
  auto A_mat_stride = matrixStride(A);
  auto b_mat_stride = matrixStride(b);
  auto batch_size = batchCount(A);
  auto n = A.size(-2);
  auto ldab = std::max<int64_t>(1, n);
  auto nrhs = b.size(-1);

  // NOLINTNEXTLINE(cppcoreguidelines-init-variables)
  int info;
  for (const auto i : c10::irange(batch_size)) {
    scalar_t* A_working_ptr = &A_data[i * A_mat_stride];
    scalar_t* b_working_ptr = &b_data[i * b_mat_stride];
    lapackCholeskySolve<scalar_t>(uplo, n, nrhs, A_working_ptr, ldab, b_working_ptr, ldab, &info);
    infos_data[i] = info;
    if (info != 0) {
      return;
    }
  }
#endif
}

Tensor _cholesky_solve_helper_cpu(const Tensor& self, const Tensor& A, bool upper) {
  auto self_working_copy = cloneBatchedColumnMajor(self);
  auto A_working_copy = cloneBatchedColumnMajor(A);
  auto infos = at::zeros({batchCount(self)}, self.options().dtype(kInt));
  AT_DISPATCH_FLOATING_AND_COMPLEX_TYPES(self.scalar_type(), "cholesky_solve_cpu", [&]{
    apply_cholesky_solve<scalar_t>(self_working_copy, A_working_copy, upper, infos);
  });

  at::_linalg_check_errors(infos, "cholesky_solve_cpu", self.dim() == 2);
  return self_working_copy;
}

// Supports arbitrary batch dimensions for self and A
Tensor cholesky_solve(const Tensor& self, const Tensor& A, bool upper) {
  TORCH_CHECK(self.dim() >= 2,
           "b should have at least 2 dimensions, but has ", self.dim(), " dimensions instead");
  TORCH_CHECK(A.dim() >= 2,
           "u should have at least 2 dimensions, but has ", A.dim(), " dimensions instead");
  Tensor self_broadcasted, A_broadcasted;
  std::tie(self_broadcasted, A_broadcasted) = _linalg_broadcast_batch_dims(self, A, "cholesky_solve");
  return at::_cholesky_solve_helper(self_broadcasted, A_broadcasted, upper);
}

Tensor& cholesky_solve_out(const Tensor& self, const Tensor& A, bool upper, Tensor& result) {
  checkSameDevice("cholesky_solve", result, self);
  checkLinalgCompatibleDtype("cholesky_solve", result, self);
  Tensor result_tmp = at::cholesky_solve(self, A, upper);
  at::native::resize_output(result, result_tmp.sizes());
  result.copy_(result_tmp);
  return result;
}

// ~~~~~~~~~~~~~~~~~~~~~~~~~~~~~~~~~ cholesky ~~~~~~~~~~~~~~~~~~~~~~~~~~~~~~~~~~~~

DEFINE_DISPATCH(cholesky_stub);

Tensor cholesky(const Tensor &self, bool upper) {
   TORCH_WARN_ONCE(
    "torch.cholesky is deprecated in favor of torch.linalg.cholesky and will be ",
    "removed in a future PyTorch release.\n",
    "L = torch.cholesky(A)\n",
    "should be replaced with\n",
    "L = torch.linalg.cholesky(A)\n",
    "and\n"
    "U = torch.cholesky(A, upper=True)\n",
    "should be replaced with\n",
    "U = torch.linalg.cholesky(A).mH().\n"
    "This transform will produce equivalent results for all valid (symmetric positive definite) inputs."
  );
  if (self.numel() == 0) {
    return at::empty_like(self, LEGACY_CONTIGUOUS_MEMORY_FORMAT);
  }
  squareCheckInputs(self, "cholesky");

  auto raw_cholesky_output = cloneBatchedColumnMajor(self);
  auto info_shape = IntArrayRef(
      self.sizes().cbegin(), self.sizes().cend() - 2); // self.shape[:-2]
  auto info = at::empty({info_shape}, self.options().dtype(kInt));

  // fill the raw_cholesky_output with the result
  cholesky_stub(self.device().type(), raw_cholesky_output, info, upper);

  at::_linalg_check_errors(info, "cholesky", self.dim() == 2);

  if (upper) {
    return raw_cholesky_output.triu_();
  } else {
    return raw_cholesky_output.tril_();
  }
}

Tensor& cholesky_out(const Tensor &self, bool upper, Tensor &result) {
   TORCH_WARN_ONCE(
    "torch.cholesky is deprecated in favor of torch.linalg.cholesky and will be ",
    "removed in a future PyTorch release.\n",
    "L = torch.cholesky(A)\n",
    "should be replaced with\n",
    "L = torch.linalg.cholesky(A)\n",
    "and\n"
    "U = torch.cholesky(A, upper=True)\n",
    "should be replaced with\n",
    "U = torch.linalg.cholesky(A).mH().\n"
    "This transform will produce equivalent results for all valid (symmetric positive definite) inputs."
  );
  checkSameDevice("cholesky", result, self);
  checkLinalgCompatibleDtype("cholesky", result, self);
  Tensor result_tmp = at::cholesky(self, upper);
  at::native::resize_output(result, result_tmp.sizes());
  result.copy_(result_tmp);
  return result;
}

TORCH_IMPL_FUNC(linalg_cholesky_ex_out)(const Tensor& A,
                                        bool upper,
                                        bool check_errors,
                                        const Tensor& L,
                                        const Tensor& info) {
  // Nothing to do there
  if (L.numel() == 0) {
    info.zero_();
    return;
  }
  const auto cpu = A.device() == kCPU;

  // We can perform this optimisation just on CPU as it fails for MAGMA
  // due to some bug
  if (cpu) {
    if (upper) {
      at::triu_out(const_cast<Tensor&>(L), A);
    } else {
      at::tril_out(const_cast<Tensor&>(L), A);
    }
  } else {
    L.copy_(A);
  }

  cholesky_stub(L.device().type(), L, info, upper);

  if (!cpu) {
    if (upper) {
      L.triu_();
    } else {
      L.tril_();
    }
  }

  if (check_errors) {
    at::_linalg_check_errors(info, "linalg.cholesky_ex", A.dim() == 2);
  }
}

Tensor linalg_cholesky(const Tensor& A, bool upper) {
  Tensor L, info;
  std::tie(L, info) = at::linalg_cholesky_ex(A, upper, /*check_errors=*/false);
  at::_linalg_check_errors(info, "linalg.cholesky", A.dim() == 2);
  return L;
}

Tensor& linalg_cholesky_out(const Tensor& A, bool upper, Tensor& L) {
  auto info = at::empty({0}, A.options().dtype(kInt));
  at::linalg_cholesky_ex_out(L, info, A, upper, /*check_errors=*/false);
  at::_linalg_check_errors(info, "linalg.cholesky", A.dim() == 2);
  return L;
}

// ~~~~~~~~~~~~~~~~~~~~~~~~~~~~~~~~~ cholesky_inverse ~~~~~~~~~~~~~~~~~~~~~~~~~~~~~~~~~~~~

DEFINE_DISPATCH(cholesky_inverse_stub);

Tensor& cholesky_inverse_out_info(Tensor& result, Tensor& infos, const Tensor& input, bool upper) {
  TORCH_INTERNAL_ASSERT(input.dim() >= 2);
  TORCH_INTERNAL_ASSERT(input.size(-1) == input.size(-2));

  TORCH_INTERNAL_ASSERT(result.scalar_type() == input.scalar_type());
  TORCH_INTERNAL_ASSERT(result.device() == input.device());

  TORCH_INTERNAL_ASSERT(infos.scalar_type() == at::kInt);
  TORCH_INTERNAL_ASSERT(infos.device() == at::kCPU);
  TORCH_INTERNAL_ASSERT(infos.numel() == std::max<int64_t>(1, batchCount(input)));

  // if result has no elements we can modify it
  if (result.numel() == 0) {
    at::native::resize_as_(result, input.mT(), MemoryFormat::Contiguous);
    result.transpose_(-2, -1);
  }

  // result tensor must be in batched column major order (Fortran contiguous)
  TORCH_INTERNAL_ASSERT(result.mT().is_contiguous());
  TORCH_INTERNAL_ASSERT(result.sizes().equals(input.sizes()));

  // cholesky_inverse_stub (apply_cholesky_inverse) performs calculations in-place and result must be a copy of input
  result.copy_(input);

  // infos must be contiguous
  TORCH_INTERNAL_ASSERT(infos.is_contiguous());
  infos.fill_(0);

  result = cholesky_inverse_stub(result.device().type(), result, infos, upper);
  return result;
}

Tensor& cholesky_inverse_out(const Tensor &input, bool upper, Tensor &result) {
  squareCheckInputs(input, "cholesky_inverse");
  checkSameDevice("cholesky_inverse", result, input);
  checkLinalgCompatibleDtype("cholesky_inverse", result, input);

  // MAGMA requires 'infos' to reside in CPU memory, therefore we create 'infos' only on CPU for now.
  auto infos = at::zeros({std::max<int64_t>(1, batchCount(input))}, input.options().dtype(kInt).device(kCPU));

  bool result_input_same_type = (result.scalar_type() == input.scalar_type());
  bool result_equal_expected_shape = result.sizes().equals(input.sizes());
  bool is_batched_column_major = false;
  if (result.dim() >= 2) {
    is_batched_column_major = result.mT().is_contiguous();
  }

  // if result is not empty and not in batched column major format
  bool copy_needed = (result.numel() != 0 && !is_batched_column_major);
  copy_needed |= !result_input_same_type;  // or result does not have the same dtype as input
  copy_needed |= (result.numel() != 0 && !result_equal_expected_shape); // or result does not have the expected shape
  // we have to allocate a temporary tensor
  if (copy_needed) {
    Tensor result_tmp = at::empty({0}, input.options());
    result_tmp = cholesky_inverse_out_info(result_tmp, infos, input, upper);
    at::native::resize_output(result, result_tmp.sizes());
    result.copy_(result_tmp);
  } else {
    // use result's memory directly
    result = cholesky_inverse_out_info(result, infos, input, upper);
  }

  // Now check LAPACK/MAGMA error codes
  at::_linalg_check_errors(infos, "cholesky_inverse", result.dim() == 2);
  return result;
}

Tensor cholesky_inverse(const Tensor &input, bool upper) {
  Tensor result = at::empty({0}, input.options());
  result = at::cholesky_inverse_out(result, input, upper);
  return result;
}

// ~~~~~~~~~~~~~~~~~~~~~~~~~~~~~~~~~~ linalg.solve ~~~~~~~~~~~~~~~~~~~~~~~~~~~~~~~~~~~~~~

// Auxiliary function that returns the LU decomposition to use it in the backward
TORCH_IMPL_FUNC(_linalg_solve_ex_out)(const Tensor& A,
                                      const Tensor& B,
                                      bool left,
                                      bool check_errors,
                                      const Tensor& result,
                                      const Tensor& LU,
                                      const Tensor& pivots,
                                      const Tensor& info) {
  // Possible optimization: Compute the LU factorization of A^T if A is contiguous
  // Then we solve A^T X = B with adjoint=True
  // This saves a copy as A doesn't need to be copied into an F-contig matrix in lu_factor
  // This optimization makes functorch's batching rule difficult. See NOTE [ solve_ex Batch Rule Contiguity ]
  const bool use_A_T = A.is_contiguous() && !A.is_complex();
  at::linalg_lu_factor_ex_out(const_cast<Tensor&>(LU),
                              const_cast<Tensor&>(pivots),
                              const_cast<Tensor&>(info),
                              use_A_T ? A.mT() : A);
  if (check_errors) {
    at::_linalg_check_errors(info, "torch.linalg.solve_ex", A.dim() == 2);
  }

  // [numpy-compat] Handle vectors on the rhs
  const bool vector_case = at::native::linalg_solve_is_vector_rhs(LU, B);
  auto result_ = vector_case ? result.unsqueeze(-1) : result;
  auto B_ = vector_case ? B.unsqueeze(-1) : B;
  at::linalg_lu_solve_out(result_, LU, pivots, B_, left, /*adjoint*/use_A_T);
}

std::tuple<Tensor&, Tensor&> linalg_solve_ex_out(const Tensor& A,
                                                 const Tensor& B,
                                                 bool left,
                                                 bool check_errors,
                                                 Tensor& result,
                                                 Tensor& info) {
  auto LU = B.new_empty({0});
  auto pivots = B.new_empty({0}, kInt);
  at::_linalg_solve_ex_out(result, LU, pivots, info, A, B, left, check_errors);
  return std::tie(result, info);
}

// We implement linalg_solve_ex as a composite function of _linalg_solve
std::tuple<Tensor, Tensor> linalg_solve_ex(const Tensor& A,
                                           const Tensor& B,
                                           bool left,
                                           bool check_errors) {
  Tensor result, LU, pivots, info;
  std::tie(result, LU, pivots, info) = at::_linalg_solve_ex(A, B, left, check_errors);
  return std::make_tuple(std::move(result), std::move(info));
}

Tensor& linalg_solve_out(const Tensor& A,
                         const Tensor& B,
                         bool left,
                         Tensor& result) {
  auto info = B.new_empty({0}, kInt);
  at::linalg_solve_ex_out(result, info, A, B, left);
  at::_linalg_check_errors(info, "torch.linalg.solve", A.dim() == 2);
  return result;
}

Tensor linalg_solve(const Tensor& A,
                    const Tensor& B,
                    bool left) {
  Tensor result, info;
  std::tie(result, info) = at::linalg_solve_ex(A, B, left);
  at::_linalg_check_errors(info, "torch.linalg.solve", A.dim() == 2);
  return result;
}

// ~~~~~~~~~~~~~~~~~~~~~~~~~~~~~~~~~~~~ lu_factor ~~~~~~~~~~~~~~~~~~~~~~~~~~~~~~~~~~~~~~~

DEFINE_DISPATCH(lu_factor_stub);

TORCH_IMPL_FUNC(linalg_lu_factor_ex_out)(const Tensor& A,
                                         bool pivot,
                                         bool check_errors,
                                         const Tensor& LU,
                                         const Tensor& pivots,
                                         const Tensor& info) {
  if (A.numel() == 0) {
    // zero out the infos as it will have one element if the input is a matrix of size (0, 0)
    info.zero_();
    return;
  }
  if (!LU.is_same(A)) {
    LU.copy_(A);
  }

  lu_factor_stub(A.device().type(), LU, pivots, info, pivot);

  if (check_errors) {
    at::_linalg_check_errors(info, "torch.linalg.lu_factor_ex", A.dim() == 2);
  }
}

std::tuple<Tensor&, Tensor&> linalg_lu_factor_out(const Tensor& A, bool pivot, Tensor& LU, Tensor& pivots) {
  auto info = at::empty({0}, A.options().dtype(kInt));
  // We pass check_errors as we want to use lu_factor rather than lu_factor_ex in the errors
  at::linalg_lu_factor_ex_out(LU, pivots, info, A, pivot, /*check_errors=*/false);
  at::_linalg_check_errors(info, "torch.linalg.lu_factor", A.dim() == 2);
  return std::tie(LU, pivots);
}

std::tuple<Tensor, Tensor> linalg_lu_factor(const Tensor& A, bool pivot) {
  Tensor LU, pivots, info;
  std::tie(LU, pivots, info) = at::linalg_lu_factor_ex(A, pivot, /*check_errors=*/false);
  at::_linalg_check_errors(info, "torch.linalg.lu_factor", A.dim() == 2);
  return std::make_tuple(std::move(LU), std::move(pivots));
}

// TODO Deprecate this function in favour of linalg_lu_factor_ex
std::tuple<Tensor, Tensor, Tensor> _lu_with_info(const Tensor& self, bool compute_pivots, bool) {
   TORCH_WARN_ONCE(
    "torch.lu is deprecated in favor of torch.linalg.lu_factor / torch.linalg.lu_factor_ex and will be ",
    "removed in a future PyTorch release.\n",
    "LU, pivots = torch.lu(A, compute_pivots)\n",
    "should be replaced with\n",
    "LU, pivots = torch.linalg.lu_factor(A, compute_pivots)\n",
    "and\n",
    "LU, pivots, info = torch.lu(A, compute_pivots, get_infos=True)\n",
    "should be replaced with\n",
    "LU, pivots, info = torch.linalg.lu_factor_ex(A, compute_pivots)"
  );
  return at::linalg_lu_factor_ex(self, compute_pivots, false);
}

// ~~~~~~~~~~~~~~~~~~~~~~~~~~~~~~~~~~~~ linalg_lu ~~~~~~~~~~~~~~~~~~~~~~~~~~~~~~~~~~~~~~~

DEFINE_DISPATCH(unpack_pivots_stub);

TORCH_IMPL_FUNC(linalg_lu_out)(const Tensor& A,
                               bool pivot,
                               const Tensor& P,
                               const Tensor& L,
                               const Tensor& U) {
  const auto m = A.sizes().end()[-2];
  const auto n = A.sizes().end()[-1];

  // A.shape[-2:] == (m, n)
  // P.shape[-2:] == (m, m)
  // L.shape[-2:] == (m, k)
  // U.shape[-2:] == (k, n)
  // with k = min(m, n)

  // Use L as it has the correct size
  const bool use_L = m > n;
  auto pivots = at::empty({0}, A.options().dtype(kInt));
  auto info = at::empty({0}, A.options().dtype(kInt));
  at::linalg_lu_factor_ex_out(const_cast<Tensor&>(use_L ? L : U),
                              const_cast<Tensor&>(pivots),
                              const_cast<Tensor&>(info),
                              A,
                              pivot,
                              /*check_errors=*/false);
  at::lu_unpack_out(const_cast<Tensor&>(P),
                    const_cast<Tensor&>(L),
                    const_cast<Tensor&>(U),
                    use_L ? L : U,
                    pivots,
                    /*unpack_lu=*/true,
                    /*unpack_pivots=*/pivot);
}

// ~~~~~~~~~~~~~~~~~~~~~~~~~~~~~~~~~~~~ lu_unpack ~~~~~~~~~~~~~~~~~~~~~~~~~~~~~~~~~~~~~~~

TORCH_IMPL_FUNC(lu_unpack_out)(const Tensor& LU,
                               const Tensor& pivots,
                               bool unpack_lu,
                               bool unpack_pivots,
                               const Tensor& P,
                               const Tensor& L,
                               const Tensor& U) {
  const auto m = LU.sizes().end()[-2];
  const auto n = LU.sizes().end()[-1];

  // A.shape[-2:] == (m, n)
  // P.shape[-2:] == (m, m)
  // L.shape[-2:] == (m, k)
  // U.shape[-2:] == (k, n)
  // with k = min(m, n)

  if (unpack_lu) {
    if (m > n || LU.is_same(L)) {
      // The order of triu and tril is important as we may have LU.is_same(L)
      at::triu_out(const_cast<Tensor&>(U), m == n ? LU : LU.narrow(-2, 0, n), 0);
      at::tril_out(const_cast<Tensor&>(L), LU, -1);
      L.diagonal(0, -2, -1).fill_(1.);
    } else {
      // The order of triu and tril is important as we may have LU.is_same(U)
      at::tril_out(const_cast<Tensor&>(L), m == n ? LU : LU.narrow(-1, 0, m), -1);
      L.diagonal(0, -2, -1).fill_(1.);
      at::triu_out(const_cast<Tensor&>(U), LU, 0);
    }
  }
  if (unpack_pivots) {
    // lu_factor_ex returns an int32 1-based indexing, which is what we have in `pivots`
    // We transform that to a proper permutation of the indices {0, ..., m-1}
    const auto perm_sizes = IntArrayRef(P.sizes().data(), P.dim() - 1);

    // Fill `perm` with the identity permutation (perhaps batched)
    const auto perm = at::arange(m, pivots.options().memory_format(at::MemoryFormat::Contiguous).dtype(kLong))
                        .expand(perm_sizes)
                        .contiguous();

    // Note that perm is of type kLong and pivots is a 1-indexed kInt.
    // This is taken into account in the unpack_pivots kernel
    auto iter = TensorIteratorConfig()
      .set_check_mem_overlap(false)
      .check_all_same_dtype(false)
      .resize_outputs(false)
      .declare_static_shape(pivots.sizes(), /*squash_dim=*/pivots.dim() - 1)
      .add_output(perm)
      .add_owned_input(pivots.contiguous())
      .build();

    unpack_pivots_stub(pivots.device().type(), iter, std::min(m, n));

    // Transform the permutation into a permutation matrix
    P.zero_();
    P.scatter_(-2, perm.unsqueeze(-2), 1.);
  }
}

// ~~~~~~~~~~~~~~~~~~~~~~~~~~~~~~ linalg_lu_solve ~~~~~~~~~~~~~~~~~~~~~~~~~~~~~~~
DEFINE_DISPATCH(lu_solve_stub);

TORCH_IMPL_FUNC(linalg_lu_solve_out)(const Tensor& LU,
                                     const Tensor& pivots,
                                     const Tensor& B,
                                     bool left,
                                     bool adjoint,
                                     const Tensor& result) {
  // Trivial case
  if (result.numel() == 0) {
    return;
  }

  // Solve A^H X = B^H. Then we return X^H
  if (!left) {
    adjoint = !adjoint;
    result.transpose_(-2, -1);
  }

  // Copy B (or B^H) into result
  if (!result.is_same(B)) {
    result.copy_(left ? B : B.mH());
  }

  // Make LU / pivots F-contiguous
  auto pivots_ = pivots.expect_contiguous();
  auto LU_ = at::native::borrow_else_clone(
      LU.mT().is_contiguous(), LU, LU, /*row_major=*/false);

  const auto trans = !adjoint ? TransposeType::NoTranspose :
                     LU.is_complex() ? TransposeType::ConjTranspose
                                     : TransposeType::Transpose;

  lu_solve_stub(LU_->device().type(), *LU_, *pivots_, result, trans);

  // Conj-transpose back in-place
  if (!left) {
    result.transpose_(-2, -1);
    if (result.is_complex()) {
      result._set_conj(!result.is_conj());
    }
  }
}

Tensor lu_solve(const Tensor& self, const Tensor& LU_data, const Tensor& LU_pivots) {
  TORCH_WARN_ONCE(
    "torch.lu_solve is deprecated in favor of torch.linalg.lu_solve",
    "and will be removed in a future PyTorch release.\n",
    "Note that torch.linalg.lu_solve has its arguments reversed.\n",
    "X = torch.lu_solve(B, LU, pivots)\n",
    "should be replaced with\n",
    "X = torch.linalg.lu_solve(LU, pivots, B)"
  );
  return at::linalg_lu_solve(LU_data, LU_pivots, self);
}

Tensor& lu_solve_out(const Tensor& self, const Tensor& LU_data, const Tensor& LU_pivots, Tensor& result) {
  TORCH_WARN_ONCE(
    "torch.lu_solve is deprecated in favor of torch.linalg.lu_solve",
    "and will be removed in a future PyTorch release.\n",
    "Note that torch.linalg.lu_solve has its arguments reversed.\n",
    "X = torch.lu_solve(B, LU, pivots)\n",
    "should be replaced with\n",
    "X = torch.linalg.lu_solve(LU, pivots, B)"
  );
  return at::linalg_lu_solve_out(result, LU_data, LU_pivots, self);
}

// ~~~~~~~~~~~~~~~~~~~~~~~~~~~~~~ triangular_solve ~~~~~~~~~~~~~~~~~~~~~~~~~~~~~~~

DEFINE_DISPATCH(triangular_solve_stub);

/*
Solves the matrix equation 'input' @ 'result' = 'other' for the 'result'.
The result of the computation is saved in-place in 'result' tensor,
'clone_input' will be a copy of 'input',
'infos' is used to store information for possible checks for error,
'upper' controls the portion of input matrix to consider in computations,
'transpose' if true then 'input.mT()' @ 'result' = 'other' is solved,
'unitriangular' if true then the diagonal elements of 'input' are assumed to be 1
and the actual diagonal values are not used.
*/
static void triangular_solve_out_impl(
    const Tensor& result,
    const Tensor& clone_input,
    const Tensor& input,
    const Tensor& other,
    bool upper, bool transpose, bool unitriangular) {
  TORCH_WARN_ONCE(
    "torch.triangular_solve is deprecated in favor of torch.linalg.solve_triangular",
    "and will be removed in a future PyTorch release.\n",
    "torch.linalg.solve_triangular has its arguments reversed and does not return a copy of one of the inputs.\n",
    "X = torch.triangular_solve(B, A).solution\n",
    "should be replaced with\n",
    "X = torch.linalg.solve_triangular(A, B).");
  // These internal asserts make explicit the assumptions in the implementation
  // Error check with the actual error messages are done on the higher level of
  // the hierarchy of calls
  TORCH_INTERNAL_ASSERT_DEBUG_ONLY(input.dim() >= 2);
  TORCH_INTERNAL_ASSERT_DEBUG_ONLY(input.size(-2) == input.size(-1));

  TORCH_INTERNAL_ASSERT_DEBUG_ONLY(input.device() == other.device());
  TORCH_INTERNAL_ASSERT_DEBUG_ONLY(input.device() == result.device());
  TORCH_INTERNAL_ASSERT_DEBUG_ONLY(input.device() == clone_input.device());

  TORCH_INTERNAL_ASSERT_DEBUG_ONLY(input.scalar_type() == other.scalar_type());
  TORCH_INTERNAL_ASSERT_DEBUG_ONLY(input.scalar_type() == result.scalar_type());
  TORCH_INTERNAL_ASSERT_DEBUG_ONLY(input.scalar_type() == clone_input.scalar_type());

  // if 'result' has no elements we can modify it
  if (result.numel() == 0) {
    result.resize_(other.mT().sizes(), MemoryFormat::Contiguous);
    result.transpose_(-2, -1);  // make 'result' to have Fortran contiguous memory layout
  }

  // if 'clone_input' has no elements we can modify it
  if (clone_input.numel() == 0) {
    clone_input.resize_(input.mT().sizes(), MemoryFormat::Contiguous);
    clone_input.transpose_(-2, -1);  // make 'clone_input' to have Fortran contiguous memory layout
  }

  // 'result' and 'clone_input' must be in batched column major order (Fortran contiguous)
  TORCH_INTERNAL_ASSERT_DEBUG_ONLY(result.mT().is_contiguous());
  TORCH_INTERNAL_ASSERT_DEBUG_ONLY(clone_input.mT().is_contiguous());

  // triangular_solve_stub performs calculations in-place
  // 'result' must be a copy of 'other'
  // 'clone_input' must be a copy of 'input'
  TORCH_INTERNAL_ASSERT_DEBUG_ONLY(result.sizes().equals(other.sizes()));
  TORCH_INTERNAL_ASSERT_DEBUG_ONLY(clone_input.sizes().equals(input.sizes()));
  result.copy_(other);
  clone_input.copy_(input);

  triangular_solve_stub(input.device().type(), clone_input, result, /*left=*/true, upper, transpose ? TransposeType::Transpose : TransposeType::NoTranspose, unitriangular);
}

TORCH_IMPL_FUNC(triangular_solve_out)(const Tensor& self, const Tensor& A, bool upper, bool transpose, bool unitriangular, const Tensor& result, const Tensor& clone_A) {
  Tensor self_broadcast, A_broadcast;
  std::tie(self_broadcast, A_broadcast) = _linalg_broadcast_batch_dims(self, A, "triangular_solve");

  bool copy_needed = !result.transpose(-2, -1).is_contiguous();
  copy_needed |= !clone_A.transpose(-2, -1).is_contiguous();

  if (copy_needed) {
    Tensor result_tmp = at::empty({0}, self.options());
    Tensor clone_A_tmp = at::empty({0}, A.options());

    triangular_solve_out_impl(result_tmp, clone_A_tmp, A_broadcast, self_broadcast, upper, transpose, unitriangular);

    result.copy_(result_tmp);
    clone_A.copy_(clone_A_tmp);
  } else {
    triangular_solve_out_impl(result, clone_A, A_broadcast, self_broadcast, upper, transpose, unitriangular);
  }
}

// ~~~~~~~~~~~~~~~~~~~~~~~~~~~~~~~~~~~~ qr ~~~~~~~~~~~~~~~~~~~~~~~~~~~~~~~~~~~~~~~

DEFINE_DISPATCH(geqrf_stub);

static void geqrf_out_helper(const Tensor& input, const Tensor& QR, const Tensor& tau) {
  TORCH_INTERNAL_ASSERT(input.dim() >= 2);

  TORCH_INTERNAL_ASSERT(input.scalar_type() == QR.scalar_type());
  TORCH_INTERNAL_ASSERT(input.device() == QR.device());

  TORCH_INTERNAL_ASSERT(input.scalar_type() == tau.scalar_type());
  TORCH_INTERNAL_ASSERT(input.device() == tau.device());

  // if 'QR' has no elements we can modify it
  if (QR.numel() == 0) {
    QR.resize_as_(input.mT(), MemoryFormat::Contiguous);
    QR.transpose_(-2, -1); // make Fortran-contiguous
  }

  auto expected_batch_tau_shape = IntArrayRef(input.sizes().data(), input.dim() - 2).vec(); // input.shape[:-2]
  expected_batch_tau_shape.push_back(std::min(input.size(-2), input.size(-1)));
  if (tau.numel() == 0) {
    tau.resize_(expected_batch_tau_shape);
  }

  // QR tensor must be in batched column major order (Fortran contiguous)
  TORCH_INTERNAL_ASSERT(QR.mT().is_contiguous());
  TORCH_INTERNAL_ASSERT(QR.sizes().equals(input.sizes()));

  // tau tensor must be contiguous
  TORCH_INTERNAL_ASSERT(tau.is_contiguous());
  TORCH_INTERNAL_ASSERT(tau.sizes().equals(expected_batch_tau_shape));

  // geqrf_stub (apply_geqrf) performs calculations in-place and 'QR' must be a copy of input
  QR.copy_(input);
  geqrf_stub(input.device().type(), QR, tau);
}

std::tuple<Tensor&, Tensor&> geqrf_out(const Tensor& input, Tensor& QR, Tensor& tau) {
  TORCH_CHECK(input.dim() >= 2, "torch.geqrf: input must have at least 2 dimensions.");

  checkSameDevice("torch.geqrf", QR, input, "a"); // 'a' is used in documentation and native_functions.yml
  checkSameDevice("torch.geqrf", tau, input, "tau");
  checkLinalgCompatibleDtype("torch.geqrf", QR, input, "a");
  checkLinalgCompatibleDtype("torch.geqrf", tau, input, "tau");

  bool QR_input_same_type = (QR.scalar_type() == input.scalar_type());
  bool tau_input_same_type = (tau.scalar_type() == input.scalar_type());
  bool QR_equal_expected_shape = QR.sizes().equals(input.sizes());

  auto expected_batch_tau_shape = IntArrayRef(input.sizes().data(), input.dim() - 2).vec(); // input.shape[:-2]
  expected_batch_tau_shape.push_back(std::min(input.size(-2), input.size(-1)));
  bool tau_equal_expected_shape = tau.sizes().equals(expected_batch_tau_shape);

  bool is_batched_column_major = false;
  if (QR.dim() >= 2) {
    is_batched_column_major = QR.mT().is_contiguous();
  }

  // if 'QR' is not empty and not in batched column major format
  bool copy_needed = (QR.numel() != 0 && !is_batched_column_major);
  copy_needed |= (QR.numel() != 0 && !QR_equal_expected_shape); // or 'QR' does not have the expected shape
  copy_needed |= !QR_input_same_type;  // or 'QR' does not have the same dtype as input
  // we have to allocate a temporary tensor

  copy_needed |= (tau.numel() != 0 && !tau.is_contiguous());
  copy_needed |= (tau.numel() != 0 && !tau_equal_expected_shape); // or 'tau' does not have the expected shape
  copy_needed |= !tau_input_same_type;  // or 'tau' does not have the same dtype as input

  if (copy_needed) {
    Tensor QR_tmp = at::empty({0}, input.options());
    Tensor tau_tmp = at::empty({0}, input.options());

    geqrf_out_helper(input, QR_tmp, tau_tmp);

    at::native::resize_output(QR, QR_tmp.sizes());
    QR.copy_(QR_tmp);
    at::native::resize_output(tau, tau_tmp.sizes());
    tau.copy_(tau_tmp);
  } else {
    // use "out" tensors' storage directly
    geqrf_out_helper(input, QR, tau);
  }

  return std::tuple<Tensor&, Tensor&>(QR, tau);
}

std::tuple<Tensor, Tensor> geqrf(const Tensor& input) {
  Tensor QR = at::empty({0}, input.options());
  Tensor tau = at::empty({0}, input.options());
  std::tie(QR, tau) = at::geqrf_outf(input, QR, tau);
  return std::make_tuple(QR, tau);
}

/*
  Computes the QR decomposition using GEQRF and ORGQR operations.
  This is an in-place function and Q, R tensors must have correct shape and be Fortran contiguous.

  Args:
  * `input` - [in] Input tensor for QR decomposition
  * `Q` - [out] Tensor containing the Q matrices of QR decomposition
  * `R` - [out] Tensor containing the R matrices of QR decomposition
  * `compute_q` - controls whether the Q tensor is computed
  * `reduced_mode` - controls the size of Q and R tensors

  For further details, please see the LAPACK documentation for GEQRF and ORGQR.
*/
TORCH_IMPL_FUNC(linalg_qr_out)(const Tensor& A,
                               c10::string_view mode,
                               const Tensor & Q,
                               const Tensor & R) {
  auto m = A.size(-2);
  auto n = A.size(-1);
  auto k = std::min(m, n);
  bool compute_q, reduced_mode;
  std::tie(compute_q, reduced_mode) = at::native::_parse_qr_mode(mode);


  // We need an auxiliary tensor to call geqrf
  auto tau_shape = A.sizes().vec();
  tau_shape.pop_back();
  tau_shape.back() = k;
  auto tau = A.new_empty(tau_shape);

  // geqrf requires m x n workspace input that is modified in-place
  // We try to use Q. If it doesn't fit, we try to use R
  // If m > n and compute_q==false, it won't fit into Q or R, so we neet to create an auxiliary tensor
  Tensor QR;
  if (compute_q && Q.size(-1) == n) {
    QR = Q;
    QR.copy_(A);
  } else if (R.size(-2) == m) {
    QR = R;
    QR.copy_(A);
  } else {
    QR = cloneBatchedColumnMajor(A);
  }

  geqrf_stub(A.device().type(), QR, tau);

  // Split QR into Q (unless compute_q == false) and R
  if (QR.is_alias_of(R)) {
    // Copy QR into Q
    if (compute_q) {
      // If the result didn't fit in Q and compute_q == true is because Q is not of size m x n (i.e. it's of size m x m)
      TORCH_INTERNAL_ASSERT(Q.size(-1) == m);
      if (m < n) {
        Q.copy_(QR.slice(-1, 0, m));
      } else {
        Q.slice(-1, 0, n).copy_(QR);
      }
    }
    R.triu_();
  } else {
    // Copy QR into R from Q or the aux tensor
    at::triu_out(const_cast<Tensor&>(R), QR.slice(-2, 0, n));
  }

  if (compute_q) {
    // Next perform ORGQR for Q using the result from GEQRF
    orgqr_stub(A.device().type(), const_cast<Tensor&>(Q), tau);
  }
}


std::tuple<Tensor,Tensor> qr(const Tensor& self, bool some) {
  TORCH_WARN_ONCE(
    "torch.qr is deprecated in favor of torch.linalg.qr and will be removed in a future PyTorch release.\n",
    "The boolean parameter 'some' has been replaced with a string parameter 'mode'.\n",
    "Q, R = torch.qr(A, some)\n",
    "should be replaced with\n",
    "Q, R = torch.linalg.qr(A, 'reduced' if some else 'complete')"
  );
  const char* mode = some ? "reduced" : "complete";
  return at::linalg_qr(self, mode);
}

std::tuple<Tensor&,Tensor&> qr_out(const Tensor& self, bool some, Tensor& Q, Tensor& R) {
  TORCH_WARN_ONCE(
    "torch.qr is deprecated in favor of torch.linalg.qr and will be removed in a future PyTorch release.\n",
    "The boolean parameter 'some' has been replaced with a string parameter 'mode'.\n",
    "Q, R = torch.qr(A, some)\n",
    "should be replaced with\n",
    "Q, R = torch.linalg.qr(A, 'reduced' if some else 'complete')"
  );
  const char* mode = some ? "reduced" : "complete";
  return at::linalg_qr_out(Q, R, self, mode);
}

// ~~~~~~~~~~~~~~~~~~~~~~~~~~~~~~~~~~ orgqr ~~~~~~~~~~~~~~~~~~~~~~~~~~~~~~~~~~~~~~

DEFINE_DISPATCH(orgqr_stub);

/*
  The householder_product (orgqr) function allows reconstruction of an orthogonal (or unitary) matrix Q,
  from a sequence of elementary reflectors, such as is produced by the geqrf function.

  Args:
  * `input` - Tensor with the directions of the elementary reflectors below the diagonal.
  * `tau` - Tensor containing the magnitudes of the elementary reflectors.
  * `result` - result Tensor, which will contain the orthogonal (or unitary) matrix Q.

  For further details, please see the LAPACK/MAGMA documentation.
*/
Tensor& householder_product_out_helper(const Tensor& input, const Tensor& tau, Tensor& result) {
  TORCH_INTERNAL_ASSERT(input.dim() >= 2);
  TORCH_INTERNAL_ASSERT(input.size(-2) >= input.size(-1));
  TORCH_INTERNAL_ASSERT(input.size(-1) >= tau.size(-1));

  TORCH_INTERNAL_ASSERT(input.scalar_type() == tau.scalar_type());
  TORCH_INTERNAL_ASSERT(input.device() == tau.device());

  TORCH_INTERNAL_ASSERT(result.scalar_type() == input.scalar_type());
  TORCH_INTERNAL_ASSERT(result.device() == input.device());

  // if result has no elements we can modify it
  if (result.numel() == 0) {
    at::native::resize_as_(result, input.mT(), MemoryFormat::Contiguous);
    result.transpose_(-2, -1);
  }

  // result tensor must be in batched column major order (Fortran contiguous)
  TORCH_INTERNAL_ASSERT(result.mT().is_contiguous());
  TORCH_INTERNAL_ASSERT(result.sizes().equals(input.sizes()));

  // tau tensor must be contiguous
  Tensor tau_ = tau;
  if (!tau.is_contiguous()) {
    tau_ = at::empty(tau.sizes(), tau.options(), MemoryFormat::Contiguous);
    tau_.copy_(tau);
  }

  // orgqr_stub (apply_orgqr) performs calculations in-place and result must be a copy of input
  result.copy_(input);

  result = orgqr_stub(result.device().type(), result, tau_);
  return result;
}

Tensor& linalg_householder_product_out(const Tensor& input, const Tensor& tau, Tensor& result) {
  TORCH_CHECK(input.dim() >= 2, "torch.linalg.householder_product: input must have at least 2 dimensions.");
  TORCH_CHECK(
      input.size(-2) >= input.size(-1),
      "torch.linalg.householder_product: input.shape[-2] must be greater than or equal to input.shape[-1]");
  TORCH_CHECK(
      input.size(-1) >= tau.size(-1),
      "torch.linalg.householder_product: input.shape[-1] must be greater than or equal to tau.shape[-1]");

  TORCH_CHECK(
      input.dim() - tau.dim() == 1,
      "torch.linalg.householder_product: Expected tau to have one dimension less than input, but got tau.ndim equal to ",
      tau.dim(),
      " and input.ndim is equal to ",
      input.dim());
  if (input.dim() > 2) {
    auto expected_batch_tau_shape = IntArrayRef(input.sizes().data(), input.dim() - 2); // input.shape[:-2]
    auto actual_batch_tau_shape = IntArrayRef(tau.sizes().data(), tau.dim() - 1); // tau.shape[:-1]
    TORCH_CHECK(
        actual_batch_tau_shape.equals(expected_batch_tau_shape),
        "torch.linalg.householder_product: Expected batch dimensions of tau to be equal to input.shape[:-2], but got ",
        actual_batch_tau_shape);
  }

  TORCH_CHECK(
      tau.scalar_type() == input.scalar_type(),
      "torch.linalg.householder_product: tau dtype ",
      tau.scalar_type(),
      " does not match input dtype ",
      input.scalar_type());
  checkSameDevice("torch.linalg.householder_product", tau, input, "tau");
  checkSameDevice("torch.linalg.householder_product", result, input);
  checkLinalgCompatibleDtype("torch.linalg.householder_product", result, input);

  // TODO: uncomment the following when passing incorrectly sized 'result' is not allowed
  // if (result.numel() != 0) {
  //   // Resize messes up the strides, so let's not use at::native::resize_output
  //   TORCH_CHECK(result.sizes().equals(input.sizes()),
  //   "result shape ", result.sizes(), " does not match input shape ", input.sizes());
  // }

  bool result_input_same_type = (result.scalar_type() == input.scalar_type());
  bool result_equal_expected_shape = result.sizes().equals(input.sizes());
  bool is_batched_column_major = false;
  if (result.dim() >= 2) {
    is_batched_column_major = result.mT().is_contiguous();
  }

  // if result is not empty and not in batched column major format
  bool copy_needed = (result.numel() != 0 && !is_batched_column_major);
  copy_needed |= !result_input_same_type;  // or result does not have the same dtype as input
  copy_needed |= (result.numel() != 0 && !result_equal_expected_shape); // or result does not have the expected shape
  // we have to allocate a temporary tensor
  if (copy_needed) {
    Tensor result_tmp = at::empty({0}, input.options());
    result_tmp = householder_product_out_helper(input, tau, result_tmp);
    at::native::resize_output(result, result_tmp.sizes());
    result.copy_(result_tmp);
  } else {
    // use result's storage directly
    result = householder_product_out_helper(input, tau, result);
  }

  return result;
}

Tensor linalg_householder_product(const Tensor& input, const Tensor& tau) {
  Tensor result = at::empty({0}, input.options());
  result = at::linalg_householder_product_outf(input, tau, result);
  return result;
}

// torch.orgqr is an alias of torch.linalg.householder_product
// torch.linalg.householder_product is the preferred new function
Tensor& orgqr_out(const Tensor& input, const Tensor& tau, Tensor& result) {
  return at::linalg_householder_product_outf(input, tau, result);
}

Tensor orgqr(const Tensor& input, const Tensor& tau) {
  return at::linalg_householder_product(input, tau);
}

DEFINE_DISPATCH(ormqr_stub);

void ormqr_out_helper(const Tensor& input, const Tensor& tau, const Tensor& other, const Tensor& result, bool left, bool transpose) {
  TORCH_INTERNAL_ASSERT_DEBUG_ONLY(input.dim() >= 2);
  TORCH_INTERNAL_ASSERT_DEBUG_ONLY(other.dim() >= 2);

  TORCH_INTERNAL_ASSERT_DEBUG_ONLY(other.size(left ? -2 : -1) >= tau.size(-1));
  TORCH_INTERNAL_ASSERT_DEBUG_ONLY(other.size(left ? -2 : -1) == input.size(-2));

  TORCH_INTERNAL_ASSERT_DEBUG_ONLY(input.scalar_type() == tau.scalar_type());
  TORCH_INTERNAL_ASSERT_DEBUG_ONLY(input.device() == tau.device());

  TORCH_INTERNAL_ASSERT_DEBUG_ONLY(input.scalar_type() == other.scalar_type());
  TORCH_INTERNAL_ASSERT_DEBUG_ONLY(input.device() == other.device());

  TORCH_INTERNAL_ASSERT_DEBUG_ONLY(result.scalar_type() == input.scalar_type());
  TORCH_INTERNAL_ASSERT_DEBUG_ONLY(result.device() == input.device());

  // if 'result' has no elements we can modify it
  if (result.numel() == 0) {
    at::native::resize_as_(result, other.mT(), MemoryFormat::Contiguous);
    result.transpose_(-2, -1);
  }

  // 'result' tensor must be in batched column major order (Fortran contiguous)
  TORCH_INTERNAL_ASSERT_DEBUG_ONLY(result.mT().is_contiguous());
  TORCH_INTERNAL_ASSERT_DEBUG_ONLY(result.sizes().equals(other.sizes()));

  // 'tau' tensor must be contiguous
  Tensor tau_ = tau;
  if (!tau.is_contiguous()) {
    tau_ = at::empty(tau.sizes(), tau.options(), MemoryFormat::Contiguous);
    tau_.copy_(tau);
  }

  // 'input' tensor must be Fortran contiguous
  Tensor input_ = input;
  if (!input.mT().is_contiguous()) {
    input_ = at::empty(input.mT().sizes(), input.options(), MemoryFormat::Contiguous);
    input_.transpose_(-2, -1);
    input_.copy_(input);
  }

  // ormqr_stub (apply_ormqr) performs calculations in-place and 'result' must be a copy of 'other'
  result.copy_(other);

  ormqr_stub(result.device().type(), input_, tau_, result, left, transpose);
}

Tensor& ormqr_out(const Tensor& input, const Tensor& tau, const Tensor& other, bool left, bool transpose, Tensor& result) {
  TORCH_CHECK(input.dim() >= 2, "torch.ormqr: input must have at least 2 dimensions.");
  TORCH_CHECK(other.dim() >= 2, "torch.ormqr: other must have at least 2 dimensions.");

  int64_t left_size_condition = left ? -2 : -1;
  TORCH_CHECK(
      other.size(left_size_condition) >= tau.size(-1),
      "torch.ormqr: other.shape[",
      left_size_condition,
      "] must be greater than or equal to tau.shape[-1]");

  TORCH_CHECK(
      other.size(left_size_condition) == input.size(-2),
      "torch.ormqr: other.shape[",
      left_size_condition,
      "] must be equal to input.shape[-2]");

  TORCH_CHECK(
      input.dim() - tau.dim() == 1,
      "torch.ormqr: ",
      "Expected tau to have one dimension less than input, but got tau.ndim equal to ",
      tau.dim(),
      " and input.ndim is equal to ",
      input.dim());
  TORCH_CHECK(
      input.dim() == other.dim(),
      "torch.ormqr: ",
      "Expected other to have the same number of dimensions as input, but got other.ndim equal to ",
      other.dim(),
      " and input.ndim is equal to ",
      input.dim());

  if (input.dim() > 2) {
    auto expected_batch_shape = IntArrayRef(input.sizes().data(), input.dim() - 2); // input.shape[:-2]
    auto actual_batch_tau_shape = IntArrayRef(tau.sizes().data(), tau.dim() - 1); // tau.shape[:-1]
    TORCH_CHECK(
        actual_batch_tau_shape.equals(expected_batch_shape),
        "torch.ormqr: Expected batch dimensions of tau to be equal to input.shape[:-2], but got ",
        actual_batch_tau_shape);

    auto actual_batch_other_shape = IntArrayRef(other.sizes().data(), other.dim() - 2); // other.shape[:-2]
    TORCH_CHECK(
        actual_batch_other_shape.equals(expected_batch_shape),
        "torch.ormqr: Expected batch dimensions of other to be equal to input.shape[:-2], but got ",
        actual_batch_other_shape);
  }

  TORCH_CHECK(
      tau.scalar_type() == input.scalar_type(),
      "torch.ormqr: Expected input and tau to have the same dtype, but input has dtype", input.scalar_type(),
      " and tau has dtype ", tau.scalar_type());
  TORCH_CHECK(
      other.scalar_type() == input.scalar_type(),
      "torch.ormqr: Expected input and other to have the same dtype, but input has dtype", input.scalar_type(),
      " and other has dtype ", other.scalar_type());
  TORCH_CHECK(
      result.scalar_type() == input.scalar_type(),
      "torch.ormqr: Expected input and result to have the same dtype, but input has dtype", input.scalar_type(),
      " and result has dtype ", result.scalar_type());

  checkSameDevice("torch.ormqr", tau, input, "tau");
  checkSameDevice("torch.ormqr", other, input, "other");
  checkSameDevice("torch.ormqr", result, input);

  bool result_equal_expected_shape = result.sizes().equals(other.sizes());
  bool is_batched_column_major = false;
  if (result.dim() >= 2) {
    is_batched_column_major = result.mT().is_contiguous();
  }

  // if result is not empty and not in batched column major format
  bool copy_needed = (result.numel() != 0 && !is_batched_column_major);
  copy_needed |= (result.numel() != 0 && !result_equal_expected_shape); // or result does not have the expected shape
  // we have to allocate a temporary tensor
  if (copy_needed) {
    Tensor result_tmp = at::empty({0}, input.options());
    ormqr_out_helper(input, tau, other, result_tmp, left, transpose);
    at::native::resize_output(result, result_tmp.sizes());
    result.copy_(result_tmp);
  } else {
    // use result's storage directly
    ormqr_out_helper(input, tau, other, result, left, transpose);
  }

  return result;
}

Tensor ormqr(const Tensor& input, const Tensor& tau, const Tensor& other, bool left, bool transpose) {
  Tensor result = at::empty({0}, input.options());
  result = at::native::ormqr_out(input, tau, other, left, transpose, result);
  return result;
}

// ~~~~~~~~~~~~~~~~~~~~~~~~~~~~~~~~~~ linalg_eigh ~~~~~~~~~~~~~~~~~~~~~~~~~~~~~~~~

DEFINE_DISPATCH(linalg_eigh_stub);

/*
  Computes eigenvalues and eigenvectors of the tensor 'input'.

  Args:
  * 'input' - input Tensor for eigendecomposition
  * 'values' - Tensor to store computed eigenvalues
  * 'vectors' - Tensor to store computed eigenvectors
  * 'infos' - Tensor to store LAPACK/MAGMA/cuSOLVER error codes
  * 'compute_eigenvectors' - controls whether eigenvectors should be computed
  * 'uplo' - controls the portion of input matrix to consider in computations, allowed values are "u", "U", "l", "L"
    "u", "U" - upper triangular portion of the input matrix is used in computations; "l", "L" - lower.
*/

TORCH_IMPL_FUNC(_linalg_eigh_out)(const Tensor& A,
                                  c10::string_view uplo,
                                  bool compute_v,
                                  const Tensor& L,
                                  const Tensor& V) {
  if (A.numel() == 0) {
    return;
  }

  auto uplo_uppercase = static_cast<char>(std::toupper(static_cast<unsigned char>(uplo[0])));
  bool upper = (uplo_uppercase == 'U');

  Tensor V_ = V;
  if (compute_v) {
    V_.copy_(A);
  } else {
    // We need a tensor to hold A
    V_ = cloneBatchedColumnMajor(A);
  }

  const auto info = at::zeros(A.sizes().slice(0, A.dim() - 2), A.options().dtype(kInt));
  linalg_eigh_stub(A.device().type(), L, V_, info, upper, compute_v);

  at::_linalg_check_errors(info, "linalg.eigh", /*is_matrix*/A.dim() == 2);
}

std::tuple<Tensor, Tensor> linalg_eigh(const Tensor& A, c10::string_view uplo) {
  // TODO (Good intro task) Implement linalg_eigh_ex_out
  return at::_linalg_eigh(A, uplo, /*compute_v*/true);
}

std::tuple<Tensor&, Tensor&> linalg_eigh_out(const Tensor& A, c10::string_view uplo, Tensor& L, Tensor& V) {
  return at::_linalg_eigh_out(L, V, A, uplo, /*compute_v=*/true);
}


Tensor linalg_eigvalsh(const Tensor& A, c10::string_view uplo) {
  return std::get<0>(at::_linalg_eigh(A, uplo,
                     /*compute_v=*/_may_require_fw_or_bw_grad(A)));
}

Tensor& linalg_eigvalsh_out(const Tensor& A, c10::string_view uplo, Tensor& L) {
  auto V = at::empty({0}, A.options());
  at::_linalg_eigh_out(L, V, A, uplo, /*comptue_v=*/false);
  return L;
}

// ~~~~~~~~~~~~~~~~~~~~~~~~~~~~~~~~~~ symeig ~~~~~~~~~~~~~~~~~~~~~~~~~~~~~~~~~~~~~

template <typename scalar_t>
static void apply_symeig(Tensor& self, Tensor& eigvals, bool eigenvectors, bool upper, int* infos) {
#if !AT_BUILD_WITH_LAPACK()
  AT_ERROR("symeig: LAPACK library not found in compilation");
#else
  using value_t = typename c10::scalar_value_type<scalar_t>::type;
  auto self_data = self.data_ptr<scalar_t>();
  auto eigvals_data = eigvals.data_ptr<value_t>();
  auto self_matrix_stride = matrixStride(self);
  auto eigvals_stride = eigvals.size(-1);
  auto batch_size = batchCount(self);
  auto n = self.size(-1);

  char uplo = upper ? 'U' : 'L';
  char jobz = eigenvectors ? 'V' : 'N';

  // NOLINTNEXTLINE(cppcoreguidelines-init-variables)
  int info;
  // Run once, first to get the optimum work size.
  // Since we deal with batches of matrices with the same dimensions, doing this outside
  // the loop saves (batch_size - 1) workspace queries which would provide the same result
  // and (batch_size - 1) calls to allocate and deallocate workspace using at::empty()
  int lwork = -1;
  scalar_t wkopt;

  Tensor rwork;
  value_t* rwork_data = nullptr;
  if (isComplexType(at::typeMetaToScalarType(self.dtype()))) {
    int64_t lrwork = std::max(int64_t(1), 3 * n - 2);
    ScalarType dtype = toRealValueType(typeMetaToScalarType(self.dtype()));
    rwork = at::empty({lrwork}, self.options().dtype(dtype));
    rwork_data = rwork.data_ptr<value_t>();
  }

  lapackSymeig<scalar_t, value_t>(jobz, uplo, n, self_data, n, eigvals_data, &wkopt, lwork, rwork_data, &info);
  lwork = std::max<int>(1, real_impl<scalar_t, value_t>(wkopt));
  Tensor work = at::empty({lwork}, self.options());

  for (const auto i : c10::irange(batch_size)) {
    scalar_t* self_working_ptr = &self_data[i * self_matrix_stride];
    value_t* eigvals_working_ptr = &eigvals_data[i * eigvals_stride];

    // now compute the eigenvalues and the eigenvectors (optionally)
    lapackSymeig<scalar_t, value_t>(jobz, uplo, n, self_working_ptr, n, eigvals_working_ptr, work.data_ptr<scalar_t>(), lwork, rwork_data, &info);
    infos[i] = info;
    if (info != 0) {
      return;
    }
  }
#endif
}

std::tuple<Tensor, Tensor> _symeig_helper_cpu(const Tensor& self, bool eigenvectors, bool upper) {
  auto infos = at::zeros({batchCount(self)}, self.options().dtype(kInt));

  auto self_sizes = self.sizes().vec();
  self_sizes.pop_back();
  ScalarType dtype = toRealValueType(typeMetaToScalarType(self.dtype()));
  auto eigvals = at::empty(self_sizes, self.options().dtype(dtype));

  if (self.numel() == 0) {
    return std::tuple<Tensor, Tensor>(eigvals, at::empty_like(self, LEGACY_CONTIGUOUS_MEMORY_FORMAT));
  }

  auto self_working_copy = cloneBatchedColumnMajor(self);
  AT_DISPATCH_FLOATING_AND_COMPLEX_TYPES(self.scalar_type(), "symeig_cpu", [&]{
    apply_symeig<scalar_t>(self_working_copy, eigvals, eigenvectors, upper, infos.data_ptr<int>());
  });

  at::_linalg_check_errors(infos, "symeig", self.dim() == 2);
  if (eigenvectors) {
    return std::tuple<Tensor, Tensor>(eigvals, self_working_copy);
  } else {
    return std::tuple<Tensor, Tensor>(eigvals, at::empty({0}, self.options()));
  }
}

std::tuple<Tensor, Tensor> symeig(const Tensor& self, bool eigenvectors, bool upper) {
  TORCH_WARN_ONCE(
    "torch.symeig is deprecated in favor of torch.linalg.eigh and will be removed in a future ",
    "PyTorch release.\n",
    "The default behavior has changed from using the upper triangular portion of the matrix by default ",
    "to using the lower triangular portion.\n",
    "L, _ = torch.symeig(A, upper=upper)\n",
    "should be replaced with\n",
    "L = torch.linalg.eigvalsh(A, UPLO='U' if upper else 'L')\n",
    "and\n",
    "L, V = torch.symeig(A, eigenvectors=True)\n"
    "should be replaced with\n",
    "L, V = torch.linalg.eigh(A, UPLO='U' if upper else 'L')"
  );
  squareCheckInputs(self, "linalg.symeig");
  return at::_symeig_helper(self, eigenvectors, upper);
}

std::tuple<Tensor&, Tensor&> symeig_out(const Tensor& self, bool eigenvectors, bool upper, Tensor& vals, Tensor& vecs) {
  TORCH_WARN_ONCE(
    "torch.symeig is deprecated in favor of torch.linalg.eigh and will be removed in a future ",
    "PyTorch release.\n",
    "The default behavior has changed from using the upper triangular portion of the matrix by default ",
    "to using the lower triangular portion.\n",
    "L, _ = torch.symeig(A, upper=upper)\n",
    "should be replaced with\n",
    "L = torch.linalg.eigvalsh(A, UPLO='U' if upper else 'L')\n",
    "and\n",
    "L, V = torch.symeig(A, eigenvectors=True)\n"
    "should be replaced with\n",
    "L, V = torch.linalg.eigh(A, UPLO='U' if upper else 'L')"
  );
  checkSameDevice("symeig", vals, self, "eigenvalues");
  checkSameDevice("symeig", vecs, self, "eigenvectors");
  checkLinalgCompatibleDtype("symeig", vecs, self, "eigenvectors");
  // eigenvalues are always real-valued here
  ScalarType real_dtype = toRealValueType(self.scalar_type());
  checkLinalgCompatibleDtype("symeig", vals.scalar_type(), real_dtype, "eigenvalues");

  Tensor vals_tmp, vecs_tmp;
  std::tie(vals_tmp, vecs_tmp) = at::symeig(self, eigenvectors, upper);

  at::native::resize_output(vals, vals_tmp.sizes());
  at::native::resize_output(vecs, vecs_tmp.sizes());
  vals.copy_(vals_tmp);
  vecs.copy_(vecs_tmp);
  return std::tuple<Tensor&, Tensor&>(vals, vecs);
}

// ~~~~~~~~~~~~~~~~~~~~~~~~~~~~~~~~~~~~ linalg_eig ~~~~~~~~~~~~~~~~~~~~~~~~~~~~~~~

// This function returns complex-valued eigenvectors that is obtained from LAPACK GEEV's real-valued output
// This function is also used for the MAGMA path because intermediate MAGMA's results live on CPU
template <typename scalar_t>
static void linalg_eig_make_complex_eigenvectors_impl(Tensor& result, const Tensor& complex_values, const Tensor& real_vectors) {
  // From GEEV documentation:
  // Complex conjugate pairs of eigenvalues appear consecutively with the eigenvalue having the positive imaginary part first
  // If the j-th eigenvalue is real, then v(j) = VR(:,j), the j-th column of VR.
  // If the j-th and (j+1)-st eigenvalues form a complex conjugate pair, then v(j) = VR(:,j) + i*VR(:,j+1) and v(j+1) = VR(:,j) - i*VR(:,j+1).

  auto batch_size = batchCount(real_vectors);
  auto n = real_vectors.size(-1);
  auto matrix_stride = matrixStride(real_vectors);

  auto result_data = result.data_ptr<c10::complex<scalar_t>>();
  auto real_vectors_data = real_vectors.data_ptr<scalar_t>();
  auto values_data = complex_values.data_ptr<c10::complex<scalar_t>>();

  for (auto b = decltype(batch_size){0}; b < batch_size; b++) {
    scalar_t* vecs = &real_vectors_data[b * matrix_stride];
    c10::complex<scalar_t>* res = &result_data[b * matrix_stride];
    c10::complex<scalar_t>* vals = &values_data[b * n];
    for (auto j = decltype(n){0}; j < n; j++) {
      if (vals[j].imag() == 0.0) {  // eigenvalue is real, then v(j) = VR(:,j)
        for (auto i = decltype(n){0}; i < n; i++) {
          res[j * n + i] = c10::complex<scalar_t>(vecs[j * n + i], 0);
        }
      } else {
        for (auto i = decltype(n){0}; i < n; i++) {
          res[j * n + i] = c10::complex<scalar_t>(vecs[j * n + i],  vecs[(j+1) * n + i]);      // v(j)   = VR(:,j) + i*VR(:,j+1)
          res[(j+1) * n + i] = c10::complex<scalar_t>(vecs[j * n + i], -vecs[(j+1) * n + i]);  // v(j+1) = VR(:,j) - i*VR(:,j+1)
        }
        j++;
      }
    }
  }
}

static Tensor& linalg_eig_make_complex_eigenvectors(Tensor& complex_vectors, const Tensor& complex_values, const Tensor& real_vectors) {
  // These asserts make explicit the requirements on tensors for 'linalg_eig_make_complex_eigenvectors_impl'
  TORCH_INTERNAL_ASSERT_DEBUG_ONLY(complex_vectors.device() == at::kCPU);
  TORCH_INTERNAL_ASSERT_DEBUG_ONLY(complex_values.device() == at::kCPU);
  TORCH_INTERNAL_ASSERT_DEBUG_ONLY(real_vectors.device() == at::kCPU);

  TORCH_INTERNAL_ASSERT_DEBUG_ONLY(complex_vectors.is_complex());
  TORCH_INTERNAL_ASSERT_DEBUG_ONLY(complex_values.is_complex());
  TORCH_INTERNAL_ASSERT_DEBUG_ONLY(real_vectors.is_floating_point());

  TORCH_INTERNAL_ASSERT_DEBUG_ONLY(complex_vectors.mT().is_contiguous());
  TORCH_INTERNAL_ASSERT_DEBUG_ONLY(complex_values.is_contiguous());
  TORCH_INTERNAL_ASSERT_DEBUG_ONLY(real_vectors.mT().is_contiguous());

  AT_DISPATCH_FLOATING_TYPES(real_vectors.scalar_type(), "linalg_eig_make_complex_vector", [&]{
    linalg_eig_make_complex_eigenvectors_impl<scalar_t>(complex_vectors, complex_values, real_vectors);
  });
  return complex_vectors;
}

DEFINE_DISPATCH(linalg_eig_stub);

std::tuple<Tensor&, Tensor&> linalg_eig_out_info(const Tensor& input, Tensor& values, Tensor& vectors, Tensor& infos, bool compute_eigenvectors) {
  // MAGMA doesn't have GPU interface for GEEV routine, it requires inputs to be on CPU
  // therefore we create all intermediate tensors on CPU
  auto options = input.options().device(at::kCPU);

  // These internal asserts make explicit the assumptions in the implementation
  // Error check with the actual error messages are done on the higher level of the hierarchy of calls
  TORCH_INTERNAL_ASSERT_DEBUG_ONLY(input.dim() >= 2);
  TORCH_INTERNAL_ASSERT_DEBUG_ONLY(input.size(-2) == input.size(-1));

  // for real-valued 'input', eigenvalues can be real-valued or complex-valued
  TORCH_INTERNAL_ASSERT_DEBUG_ONLY((toComplexType(input.scalar_type()) == values.scalar_type()) || (input.scalar_type() == values.scalar_type()));
  TORCH_INTERNAL_ASSERT_DEBUG_ONLY(values.device() == at::kCPU);

  // for real-valued 'input', eigenvectors can be real-valued or complex-valued
  if (compute_eigenvectors) {
    TORCH_INTERNAL_ASSERT_DEBUG_ONLY((toComplexType(input.scalar_type()) == vectors.scalar_type()) || (input.scalar_type() == vectors.scalar_type()));
    TORCH_INTERNAL_ASSERT_DEBUG_ONLY(vectors.device() == at::kCPU);
  }

  TORCH_INTERNAL_ASSERT_DEBUG_ONLY(infos.scalar_type() == at::kInt);
  TORCH_INTERNAL_ASSERT_DEBUG_ONLY(infos.device() == at::kCPU);
  TORCH_INTERNAL_ASSERT_DEBUG_ONLY(infos.numel() == std::max<int64_t>(1, batchCount(input)));
  TORCH_INTERNAL_ASSERT_DEBUG_ONLY(infos.is_contiguous());

  // if 'vectors' has no elements we can modify it
  if (vectors.numel() == 0 && compute_eigenvectors) {
    vectors.resize_(input.sizes(), MemoryFormat::Contiguous);
    vectors.transpose_(-2, -1);  // make 'vectors' to have Fortran contiguous memory layout
  }

  // if 'values' has no elements we can modify it
  auto values_shape = IntArrayRef(input.sizes().data(), input.dim()-1);  // input.shape[:-1]
  if (values.numel() == 0) {
    values.resize_(values_shape, MemoryFormat::Contiguous);
  }

  // 'vectors' must be in batched column major order (Fortran contiguous)
  if (compute_eigenvectors) {
    TORCH_INTERNAL_ASSERT_DEBUG_ONLY(vectors.mT().is_contiguous());
    TORCH_INTERNAL_ASSERT_DEBUG_ONLY(vectors.sizes().equals(input.sizes()));
  }

  // 'values' must be contiguous
  TORCH_INTERNAL_ASSERT_DEBUG_ONLY(values.is_contiguous());
  TORCH_INTERNAL_ASSERT_DEBUG_ONLY(values.sizes().equals(values_shape));

  // if 'input' is complex then use 'values' directly else create a temporary to hold the real and imaginary parts
  // and then use at::complex_out
  Tensor real_imag_values = values;

  // if 'input' is complex then use 'vectors' directly else maybe create a temporary to hold real vectors
  // and then use linalg_eig_make_complex_eigenvectors
  Tensor maybe_complex_vectors = vectors;
  if (!input.is_complex()) {
    // first n elements to hold the real portion of the output and the last n elements to hold the imaginary portion
    auto real_imag_shape = IntArrayRef(input.sizes().data(), input.dim()-2).vec();  // input.shape[:-2]
    real_imag_shape.push_back(input.size(-1) * 2);
    real_imag_values = at::empty(real_imag_shape, options, MemoryFormat::Contiguous);

    // linalg_eig_stub expects real-valued tensor to store eigenvectors
    // output of linalg_eig_stub need to be post-processed later to produce complex-valued eigenvectors
    // we do this post-processing only if 'vectors' is complex-valued
    // otherwise storage of 'vectors' is used directly
    if (vectors.is_complex() && compute_eigenvectors) {
      maybe_complex_vectors = at::empty(input.sizes(), options, MemoryFormat::Contiguous);
      maybe_complex_vectors.transpose_(-2, -1);  // make 'maybe_complex_vectors' to have Fortran contiguous memory layout
    }
  }

  // MAGMA uses a hybrid CPU-GPU algorithm that performs well only for large matrices
  // See: https://github.com/pytorch/pytorch/pull/52491#issuecomment-795685687
  // Here we call CPU path for matrices smaller than 2048x2048
  // that should be in general significantly faster than calling MAGMA
  if (input.size(-1) <= 2048) {
    linalg_eig_stub(at::kCPU, real_imag_values, maybe_complex_vectors, infos, input.to(kCPU), compute_eigenvectors);
  } else {
    linalg_eig_stub(input.device().type(), real_imag_values, maybe_complex_vectors, infos, input, compute_eigenvectors);
  }

  // if input is not complex we need to do some post-processing
  if (!input.is_complex()) {
    // extract real and imaginary parts of the output
    auto real_values = real_imag_values.slice(/*dim=*/-1, /*start=*/0, /*end*/input.size(-1));
    auto imag_values = real_imag_values.slice(/*dim=*/-1, /*start=*/input.size(-1));

    // if the imaginary part is zero we don't need to do anything
    bool is_zero_imag = at::all(imag_values == 0.0).item().toBool();
    if (is_zero_imag) {
      values.copy_(real_values);
      if (compute_eigenvectors) {
        vectors.copy_(maybe_complex_vectors);  // does nothing for !vectors.is_complex() because vectors.is_same(maybe_complex_vectors) == true
      }
      return std::tuple<Tensor&, Tensor&>(values, vectors);
    }

    if (values.is_complex()) {
      values = at::complex_out(values, real_values, imag_values);
    } else {
      TORCH_CHECK(false, "torch.linalg.eig: imaginary part of eigenvalues is non-zero, can't safely cast eigenvalues to non-complex dtype.")
    }
    if (compute_eigenvectors) {
      if (vectors.is_complex()) {
          vectors = linalg_eig_make_complex_eigenvectors(vectors, values, maybe_complex_vectors);
      } else {
        TORCH_CHECK(false, "torch.linalg.eig: imaginary part of eigenvectors is non-zero, can't safely cast eigenvectors to non-complex dtype.")
      }
    }
  }

  return std::tuple<Tensor&, Tensor&>(values, vectors);
}

std::tuple<Tensor&, Tensor&> linalg_eig_out(const Tensor& input, Tensor& values, Tensor& vectors) {
  TORCH_CHECK(input.isfinite().all().item<bool>(), "torch.linalg.eig: input tensor should not contain infs or NaNs.");
  squareCheckInputs(input, "linalg.eig");

  // unlike NumPy for real-valued inputs the output is always complex-valued
  checkLinalgCompatibleDtype("torch.linalg.eig", values.scalar_type(), toComplexType(input.scalar_type()), "eigenvalues");
  checkLinalgCompatibleDtype("torch.linalg.eig", vectors.scalar_type(), toComplexType(input.scalar_type()), "eigenvectors");
  checkSameDevice("torch.linalg.eig", values, input, "eigenvalues");
  checkSameDevice("torch.linalg.eig", vectors, input, "eigenvectors");

  // MAGMA doesn't have GPU interface for GEEV routine, it requires inputs to be on CPU
  auto options = input.options().device(at::kCPU);
  auto infos = at::zeros({std::max<int64_t>(1, batchCount(input))}, options.dtype(kInt));

  // if result is not empty and not in batched column major format we have to allocate a temporary tensor
  bool is_batched_column_major = false;
  if (vectors.dim() >= 2) {
    is_batched_column_major = vectors.mT().is_contiguous();
  }

  bool values_expected_type = (values.scalar_type() == toComplexType(input.scalar_type()));
  bool vectors_expected_type = (vectors.scalar_type() == toComplexType(input.scalar_type()));

  auto expected_values_shape = IntArrayRef(input.sizes().data(), input.dim()-1);  // input.shape[:-1]
  bool values_equal_expected_shape = values.sizes().equals(expected_values_shape);
  bool vectors_equal_expected_shape = vectors.sizes().equals(input.sizes());

  // if result is not empty and not in batched column major format
  bool values_tmp_needed = (values.numel() != 0 && !values.is_contiguous());
  bool vectors_tmp_needed = (vectors.numel() != 0 && !is_batched_column_major);
  // or result does not have the expected shape
  values_tmp_needed |= (values.numel() != 0 && !values_equal_expected_shape);
  vectors_tmp_needed |= (vectors.numel() != 0 && !vectors_equal_expected_shape);
  // or result does not have the expected dtype
  values_tmp_needed |= !values_expected_type;
  vectors_tmp_needed |= !vectors_expected_type;
  // we will allocate a temporary tensor and do the copy

  // because MAGMA's GEEV takes CPU inputs and returns CPU outputs
  // "out" tensors that are on GPU device can't be used directly
  values_tmp_needed |= values.is_cuda();
  vectors_tmp_needed |= vectors.is_cuda();

  // determine the appropriate scalar_type for the temporary tensors
  ScalarType values_type = input.scalar_type();
  ScalarType vectors_type = input.scalar_type();
  if (!input.is_complex()) {
    // for real-valued input we can have either real- or complex-valued output
    ScalarType input_complex_dtype = toComplexType(input.scalar_type());
    values_type = values.is_complex() ? input_complex_dtype : values_type;
    vectors_type = vectors.is_complex() ? input_complex_dtype : vectors_type;
  }

  if (values_tmp_needed && vectors_tmp_needed) {
    Tensor values_tmp = at::empty({0}, options.dtype(values_type));
    Tensor vectors_tmp = at::empty({0}, options.dtype(vectors_type));
    std::tie(values_tmp, vectors_tmp) = linalg_eig_out_info(input, values_tmp, vectors_tmp, infos, true);
    at::native::resize_output(values, values_tmp.sizes());
    values.copy_(values_tmp);
    at::native::resize_output(vectors, vectors_tmp.sizes());
    vectors.copy_(vectors_tmp);
  } else if (!values_tmp_needed && vectors_tmp_needed) {
    // use 'values' storage directly
    Tensor vectors_tmp = at::empty({0}, options.dtype(vectors_type));
    std::tie(values, vectors_tmp) = linalg_eig_out_info(input, values, vectors_tmp, infos, true);
    at::native::resize_output(vectors, vectors_tmp.sizes());
    vectors.copy_(vectors_tmp);
  } else if (values_tmp_needed && !vectors_tmp_needed) {
    // use 'vectors' storage directly
    Tensor values_tmp = at::empty({0}, options.dtype(values_type));
    std::tie(values_tmp, vectors) = linalg_eig_out_info(input, values_tmp, vectors, infos, true);
    at::native::resize_output(values, values_tmp.sizes());
    values.copy_(values_tmp);
  } else {
    // use 'values' and 'vectors' storage directly
    std::tie(values, vectors) = linalg_eig_out_info(input, values, vectors, infos, true);
  }

  // Now check LAPACK/MAGMA error codes
  at::_linalg_check_errors(infos, "torch.linalg.eig", input.dim() == 2);
  return std::tuple<Tensor&, Tensor&>(values, vectors);
}

std::tuple<Tensor, Tensor> linalg_eig(const Tensor& input) {
  ScalarType complex_dtype = toComplexType(input.scalar_type());
  Tensor values = at::empty({0}, input.options().dtype(complex_dtype));
  Tensor vectors = at::empty({0}, input.options().dtype(complex_dtype));

  at::linalg_eig_outf(input, values, vectors);

  return std::tuple<Tensor, Tensor>(values, vectors);
}

Tensor& linalg_eigvals_out(const Tensor& input, Tensor& values) {
  squareCheckInputs(input, "linalg.eigvals");

  // unlike NumPy for real-valued inputs the output is always complex-valued
  checkLinalgCompatibleDtype("torch.linalg.eigvals", values.scalar_type(), toComplexType(input.scalar_type()), "eigenvalues");
  checkSameDevice("torch.linalg.eigvals", values, input, "eigenvalues");

  // MAGMA doesn't have GPU interface for GEEV routine, it requires inputs to be on CPU
  auto options = input.options().device(at::kCPU);
  auto infos = at::zeros({std::max<int64_t>(1, batchCount(input))}, options.dtype(kInt));

  bool values_expected_type = (values.scalar_type() == toComplexType(input.scalar_type()));

  auto expected_values_shape = IntArrayRef(input.sizes().data(), input.dim()-1);  // input.shape[:-1]
  bool values_equal_expected_shape = values.sizes().equals(expected_values_shape);

  // if result is not empty and not in batched column major format
  bool values_tmp_needed = (values.numel() != 0 && !values.is_contiguous());
  // or result does not have the expected shape
  values_tmp_needed |= (values.numel() != 0 && !values_equal_expected_shape);
  // or result does not have the expected dtype
  values_tmp_needed |= !values_expected_type;
  // we will allocate a temporary tensor and do the copy

  // because MAGMA's GEEV takes CPU inputs and returns CPU outputs
  // 'values' tensor that is on GPU device can't be used directly
  values_tmp_needed |= values.is_cuda();

  // determine the appropriate scalar_type for the temporary tensors
  ScalarType values_type = input.scalar_type();
  if (!input.is_complex()) {
    // for real-valued input we can have either real- or complex-valued output
    ScalarType input_complex_dtype = toComplexType(input.scalar_type());
    values_type = values.is_complex() ? input_complex_dtype : values_type;
  }

  Tensor vectors;
  if (values_tmp_needed) {
    Tensor values_tmp = at::empty({0}, options.dtype(values_type));
    std::tie(values_tmp, std::ignore) = linalg_eig_out_info(input, values_tmp, vectors, infos, /*compute_eigenvectors=*/false);
    at::native::resize_output(values, values_tmp.sizes());
    values.copy_(values_tmp);
  } else { // use 'values' storage directly
    std::tie(values, std::ignore) = linalg_eig_out_info(input, values, vectors, infos, /*compute_eigenvectors=*/false);
  }

  // Now check LAPACK/MAGMA error codes
  at::_linalg_check_errors(infos, "torch.linalg.eigvals", input.dim() == 2);
  return values;
}

Tensor linalg_eigvals(const Tensor& input) {
  // if input requires grad we must compute the eigenvectors to make this function differentiable
  // the eigenvectors are not exposed to the user
  if (_may_require_fw_or_bw_grad(input)) {
    return std::get<0>(at::linalg_eig(input));
  }

  ScalarType complex_dtype = toComplexType(input.scalar_type());
  Tensor values = at::empty({0}, input.options().dtype(complex_dtype));

  at::linalg_eigvals_outf(input, values);

  return values;
}

// ~~~~~~~~~~~~~~~~~~~~~~~~~~~~~~~~~ linalg_svd ~~~~~~~~~~~~~~~~~~~~~~~~~~~~~~~~~~

/* torch.svd, implemented in terms of torch.linalg.svd. There are two main
   differences:

    1. the 2nd parameter is bool some=True, which if effectively the opposite
       of full_matrices=True

    2. svd returns V, while linalg.svd returns Vh = V^H
*/

DEFINE_DISPATCH(svd_stub);

TORCH_IMPL_FUNC(_linalg_svd_out)(const Tensor& A,
                                 const bool full_matrices,
                                 const bool compute_uv,
                                 c10::optional<c10::string_view> driver,
                                 const Tensor & U,
                                 const Tensor & S,
                                 const Tensor & Vh) {
  // Half optimisation half precondition for some parts of the LAPACK / cuSOLVER
  // In particular, the call to lapackSvd to compute lwork fails otherwise
  if (A.numel() == 0) {
    // Needed in the case that we have e.g. A.shape == (3, 0) and full_matrices=True
    // We fill U or Vh with the identity matrix as it's a valid SVD for the empty matrix
    if (compute_uv && full_matrices) {
      if (U.numel() != 0) {
        U.zero_();
        U.diagonal(0, -2, -1).fill_(1.);
      }
      if (Vh.numel() != 0) {
        Vh.zero_();
        Vh.diagonal(0, -2, -1).fill_(1.);
      }
    }
    return;
  }

  // We need to distinguish the cuSOLVER case, as cuSOLVER expects F-contig matrices, but
  // it computes V rather than Vh
  const bool use_cusolver = at::native::svd_uses_cusolver(A);
  TORCH_CHECK(use_cusolver || !driver.has_value(),
    "torch.linalg.svd: keyword argument `driver=` is only supported on CUDA inputs with cuSOLVER backend.");

  // A always needs to be copied as its contents will be destroyed during the computaton of the SVD
  // Now, MAGMA needs the copy to be on CPU, while cuSOLVER needs it to be on CUDA, so we'll defer
  // the copy as a column major matrix to the backends.
  const auto info = at::zeros(IntArrayRef(A.sizes().begin(), A.sizes().end() - 2), A.options().dtype(kInt));

  svd_stub(A.device().type(),
           A,
           full_matrices,
           compute_uv,
           driver,
           U, S, Vh, info);

  // TODO This should be removed, and the code checking for convergence should be lifted
  // from svd_cusolver to this function. We should then make sure that this function
  // never errors out.
  at::_linalg_check_errors(info, "linalg.svd", /*is_matrix*/A.dim() == 2);
}

std::tuple<Tensor&, Tensor&, Tensor&>
linalg_svd_out(const Tensor& A,
               bool full_matrices,
               c10::optional<c10::string_view> driver,
               Tensor & U,
               Tensor & S,
               Tensor & Vh) {
  // This function does not have an _ex variant as we always check errors inside
  // to assure the convergence of the algorithm anyway. See
  // https://github.com/pytorch/pytorch/issues/28293
  // https://github.com/pytorch/pytorch/issues/64237
  //
  // We must delegate both linalg_svd and linalg_svdvals to
  // _linalg_svd (rather than delegating linalg_svdvals to linalg_svd) because
  //   1. We don't want to expose the `compute_uv` parameter in svd
  //   2. We would like to make use of the `compute_uv=False` optimisation within svdvals
  // The only way to achieve these two things and still abide by the compositionality rules
  // is by dispatching to another function.
  return at::_linalg_svd_out(U, S, Vh, A, full_matrices, /*compute_uv=*/true, driver);
}

std::tuple<Tensor, Tensor, Tensor> linalg_svd(const Tensor& A, bool full_matrices,
    c10::optional<c10::string_view> driver) {
  return at::_linalg_svd(A, full_matrices, /*compute_uv=*/true, driver);
}

// See note in linalg_svd for why this function does not have an _ex variant
Tensor& linalg_svdvals_out(const Tensor& A, c10::optional<c10::string_view> driver, Tensor & S) {
  // Dummies
  auto U = at::empty({0}, A.options());
  auto Vh = at::empty({0}, A.options());
  at::_linalg_svd_out(U, S, Vh, A, /*full_matrices=*/false, /*comptue_uv=*/false, /*driver=*/driver);
  return S;
}

Tensor linalg_svdvals(const Tensor& A, c10::optional<c10::string_view> driver) {
  return std::get<1>(at::_linalg_svd(A, /*full_matrices=*/false,
                     /*compute_uv=*/_may_require_fw_or_bw_grad(A),
                     /*driver=*/driver));
}

std::tuple<Tensor&, Tensor&, Tensor&> svd_out(const Tensor& self, bool some, bool compute_uv,
    Tensor& U, Tensor& S, Tensor& V) {

  if (compute_uv) {
    if (V.dim() >= 2) {
      V.transpose_(-2, -1);
    }
    at::linalg_svd_out(U, S, V, self, /*full_matrices=*/!some);
    V.transpose_(-2, -1);
    if (V.is_complex()) {
      // We cannot use `_set_conj` as it does not play well with backwards
      V.conj_physical_();
    }
  } else {
    TORCH_CHECK(self.scalar_type() == U.scalar_type(),
    "torch.svd: Expected out tensor to have dtype ", self.scalar_type(), " but got ", U.scalar_type(), " instead");

    TORCH_CHECK(self.scalar_type() == V.scalar_type(),
    "torch.svd: Expected out tensor to have dtype ", self.scalar_type(), " but got ", V.scalar_type(), " instead");

    at::linalg_svdvals_out(S, self);
    // some == false returns U, Vh of size (m, m), (n, n) full of zeros
    const auto m = self.size(-2);
    const auto n = self.size(-1);
    auto sizes = self.sizes().vec();

    sizes.end()[-1] = m;
    at::native::resize_output(U, sizes);
    U.zero_();

    sizes.end()[-2] = n;
    sizes.end()[-1] = n;
    at::native::resize_output(V, sizes);
    V.zero_();
  }

  return std::tie(U, S, V);
}

std::tuple<Tensor, Tensor, Tensor> svd(const Tensor& self, bool some, bool compute_uv) {
  // TODO: uncomment the following when svd is deprecated not only in docs
  // torch/xla is blocking the transition from at::svd to at::linalg_svd in at::linalg_pinv code
  // see https://github.com/pytorch/xla/issues/2755
  // TORCH_WARN_ONCE(
  //     "torch.svd is deprecated in favor of torch.linalg.svd and will be ",
  //     "removed in a future PyTorch release.\n",
  //     "U, S, V = torch.svd(A, some=some, compute_uv=True) (default)\n",
  //     "should be replaced with\n",
  //     "U, S, Vh = torch.linalg.svd(A, full_matrices=not some)\n",
  //     "V = Vh.mH()\n",
  //     "and\n",
  //     "_, S, _ = torch.svd(A, some=some, compute_uv=False)\n",
  //     "should be replaced with\n",
  //     "S = torch.linalg.svdvals(A)");
  TORCH_CHECK(self.dim() >= 2, "linalg.svd: input should have at least 2 dimensions, but has ", self.dim(), " dimensions instead");
  Tensor U, S, Vh;
  if (compute_uv) {
    std::tie(U, S, Vh) = at::linalg_svd(self, /*full_matrices=*/!some);
  } else {
    S = at::linalg_svdvals(self);
    // some == false returns U, Vh of size (m, m), (n, n) full of zeros
    const auto m = self.size(-2);
    const auto n = self.size(-1);

    auto sizes = self.sizes().vec();
    sizes.end()[-1] = m;
    U = at::zeros(sizes, self.options());
    sizes.end()[-2] = n;
    sizes.end()[-1] = n;
    Vh = at::zeros(sizes, self.options());
  }
  return std::make_tuple(std::move(U), std::move(S), Vh.mH());
}

// ~~~~~~~~~~~~~~~~~~~~~~~~~~~~~~~~~~~ lstsq ~~~~~~~~~~~~~~~~~~~~~~~~~~~~~~~~~~~~~

DEFINE_DISPATCH(lstsq_stub);

/*
  Solves a least squares problem. That is minimizing the squared Frobenius norm of |B - A X|.

  Input args:
  * 'input' - Tensor containing batches of m-by-n matrix A.
  * 'other' - Tensor containing batches of max(m, n)-by-nrhs matrix B.
  * 'cond' - relative tolerance for determining rank of A.
  * 'driver' - the name of the LAPACK driver that is used to compute the solution.
  Output args (modified in-place):
  * 'solution' - Tensor to store the solution matrix X.
  * 'residuals' - Tensor to store values of the residual sum of squares for each column of the solution.
  * 'rank' - Tensor to store the rank of A.
  * 'singular_values' - Tensor to store the singular values of A.
  * 'infos' - Tensor to store error codes of linear algebra math library.

  For further details, please see the LAPACK documentation for GELS/GELSY/GELSS/GELSD routines.
*/
static void linalg_lstsq_out_info(
    Tensor& solution,
    Tensor& residuals,
    Tensor& rank,
    Tensor& singular_values,
    Tensor& infos,
    const Tensor& input,
    const Tensor& other,
    double rcond,
    std::string& driver) {
  // These internal asserts make explicit the assumptions in the implementation
  // Error check with the actual error messages are done on the higher level of
  // the hierarchy of calls
  TORCH_INTERNAL_ASSERT(input.dim() >= 2);
  TORCH_INTERNAL_ASSERT(other.dim() >= 1);

  auto dim_diff = input.dim() - other.dim();
  TORCH_INTERNAL_ASSERT(0 <= dim_diff && dim_diff <= 1);

  TORCH_INTERNAL_ASSERT(input.scalar_type() == other.scalar_type());
  TORCH_INTERNAL_ASSERT(input.device() == other.device());

  TORCH_INTERNAL_ASSERT(solution.scalar_type() == input.scalar_type());
  TORCH_INTERNAL_ASSERT(solution.device() == input.device());

  TORCH_INTERNAL_ASSERT(residuals.device() == input.device());

  TORCH_INTERNAL_ASSERT(rank.scalar_type() == at::kLong);
  TORCH_INTERNAL_ASSERT(rank.device() == input.device());

  auto real_dtype = toRealValueType(input.scalar_type());
  TORCH_INTERNAL_ASSERT(singular_values.scalar_type() == real_dtype);
  TORCH_INTERNAL_ASSERT(singular_values.device() == input.device());

  TORCH_INTERNAL_ASSERT(infos.scalar_type() == at::kInt);
  TORCH_INTERNAL_ASSERT(infos.device() == input.device());
  TORCH_INTERNAL_ASSERT(infos.numel() == std::max<int64_t>(1, batchCount(input)));
  TORCH_INTERNAL_ASSERT(infos.is_contiguous());

  bool vector_case = linalg_solve_is_vector_rhs(input, other);
  // we need to unsqueeze 'other' because 2-dimensional tensors are expected in the implementation
  Tensor other_2d = vector_case ? other.unsqueeze(-1) : other;

  TORCH_INTERNAL_ASSERT(input.size(-2) == other_2d.size(-2));

  std::vector<int64_t> expected_solution_shape = broadcast_batch_size(input, other_2d, input.dim() - 2);
  // the actual shape of the solution returned is (*, n,) or (*, n, nrhs)
  // but LAPACK requires extra dimensions to store raw residuals
  // so the expected shape is (*, max(m, n),) or (*, max(m, n), nrhs)
  auto m = input.size(-2);
  auto n = input.size(-1);
  auto nrhs = other.size(-1);
  expected_solution_shape.push_back(std::max(m, n));
  if (!vector_case) {
    expected_solution_shape.push_back(nrhs);
  }

  // if 'solution' has no elements we can modify it
  if (solution.numel() == 0) {
    if (vector_case) {
      solution.resize_(expected_solution_shape, MemoryFormat::Contiguous);
    } else {
      auto shape_transposed = expected_solution_shape;
      std::swap(shape_transposed.end()[-1], shape_transposed.end()[-2]);
      solution.resize_(shape_transposed, MemoryFormat::Contiguous);
      solution.transpose_(-2, -1);
    }
  }

  // if 'solution' is non-empty it must have the expected shape
  TORCH_INTERNAL_ASSERT(solution.sizes().equals(expected_solution_shape));

  // 'solution' must be in batched column major order (Fortran contiguous) for 2D inputs
  // or C contiguous for 1D input
  if (vector_case) {
    TORCH_INTERNAL_ASSERT(solution.is_contiguous());
  } else {
    TORCH_INTERNAL_ASSERT(solution.mT().is_contiguous());
  }

  // for 1-dimensional 'other', we need to unsqueeze the 'solution' before passing to "apply_solve"
  if (vector_case) {
    solution = solution.unsqueeze_(-1);
  }

  // _linalg_lstsq_helper_ performs calculations in-place and 'solution' must be a copy of other_2d
  solution.narrow(-2, 0, other_2d.size(-2)).copy_(other_2d);

  // if 'rank' is empty we might resize it
  auto input_batch_shape = IntArrayRef(input.sizes().cbegin(), input.sizes().cend() - 2);
  if (rank.numel() == 0 && driver != "gels") { // gels driver doesn't set 'rank'
    rank.resize_(input_batch_shape, MemoryFormat::Contiguous);
  }

  // if 'rank' is non-empty it must have the expected shape and be contiguous
  if (driver != "gels") {
    TORCH_INTERNAL_ASSERT(rank.sizes().equals(input_batch_shape));
    TORCH_INTERNAL_ASSERT(rank.is_contiguous());
  }

  // if 'singular_values' is empty we might resize it
  auto singular_values_shape = input_batch_shape.vec();
  singular_values_shape.push_back(std::min(m, n));
  if (singular_values.numel() == 0 && (driver == "gelsd" || driver == "gelss")) {
    singular_values.resize_(singular_values_shape, MemoryFormat::Contiguous);
  }

  // if 'singular_values' is non-empty it must have the expected shape and be contiguous
  if (driver == "gelsd" || driver == "gelss") {
    TORCH_INTERNAL_ASSERT(singular_values.sizes().equals(singular_values_shape));
    TORCH_INTERNAL_ASSERT(singular_values.is_contiguous());
  }

  // 'input' is modified in-place so we need a column-major copy
  auto input_working_copy = copyBatchedColumnMajor(input);

  // now the actual call that computes the result in-place (apply_lstsq)
  lstsq_stub(input.device().type(), input_working_copy, solution, rank, singular_values, infos, rcond, driver);

  // residuals are available only if m > n and drivers other than gelsy used
  if (m > n && driver != "gelsy") {
    // if the driver is gelss or gelsd then the residuals are available only if rank == n
    bool compute_residuals = true;
    if (driver == "gelss" || driver == "gelsd") {
      if (input.dim() == 2) {
        compute_residuals = (rank.item().toInt() == n);
      } else {
        // it is not clear what to do if some matrices have rank < n in case of batched input
        // For now let's compute the residuals only if all matrices have rank equal to n
        // This behaviour may be changed in the future
        // See https://github.com/pytorch/pytorch/issues/56483
        compute_residuals = at::all(rank == n).item().toBool();
      }
    }
    if (compute_residuals) {
      // LAPACK stores residuals data for postprocessing in rows n:(m-n)
      auto raw_residuals = solution.narrow(/*dim=*/-2, /*start=*/n, /*length*/m - n);
      if (raw_residuals.is_complex()) {
        raw_residuals.mul_(raw_residuals.conj());
        raw_residuals = at::real(raw_residuals);
      } else {
        raw_residuals.pow_(2);
      }
      at::sum_out(residuals, raw_residuals, /*dim=*/-2, /*keepdim=*/false, /*dtype*/real_dtype);
    }
  }
  solution = solution.narrow(/*dim=*/-2, /*start=*/0, /*length*/n);
  if (m == 0) {
    solution.zero_();
  }

  // for 1-dimensional 'other', we need to squeeze the solution after "apply_lstsq"
  if (vector_case) {
    solution = solution.squeeze_(-1);
  }
}

static std::string get_default_lstsq_driver(c10::optional<c10::string_view> driver, const Tensor& input) {
  // if `driver` is empty, we set driver_str to "gels" if working with CUDA tensors,
  // otherwise to "gelsy" driver.
  std::string driver_str;
  // check whether the user provided name is a valid driver name
  if (driver.has_value()) {
    driver_str = std::string(driver.value());
    // convert `driver_str` to lower case inplace.
    std::transform(driver_str.begin(), driver_str.end(), driver_str.begin(),
      [](unsigned char c) { return std::tolower(c); });
    static std::unordered_set<c10::string_view> allowed_drivers = {
      "gels", "gelsy", "gelsd", "gelss"
    };
    if (input.device() == at::kCPU) {
      TORCH_CHECK(
        allowed_drivers.find(driver_str) != allowed_drivers.end(),
        "torch.linalg.lstsq: parameter `driver` should be one of "
        "(gels, gelsy, gelsd, gelss)"
      );
    } else { // else if (input.is_cuda())
      TORCH_CHECK(
        driver_str == "gels",
        "torch.linalg.lstsq: `driver` other than `gels` is not supported on CUDA"
      );
    }
  } else {
    // if driver name is not provided, set to default 'gelsy' if on CPU,
    // or to `gels` if on CUDA.
    driver_str = input.is_cuda() ? "gels" : "gelsy";
  }
  return driver_str;
}

std::tuple<Tensor&, Tensor&, Tensor&, Tensor&> linalg_lstsq_out(
    const Tensor& input,
    const Tensor& other,
    c10::optional<double> rcond,
    c10::optional<c10::string_view> driver,
    Tensor& solution,
    Tensor& residuals,
    Tensor& rank,
    Tensor& singular_values) {
  TORCH_CHECK(input.dim() >= 2, "torch.linalg.lstsq: input must have at least 2 dimensions.");
  TORCH_CHECK(other.dim() >= 1, "torch.linalg.lstsq: other must have at least 1 dimension.");
  TORCH_CHECK(
      input.scalar_type() == other.scalar_type(),
      "torch.linalg.lstsq: Expected input and other to have the same dtype, but got input's dtype ",
      input.scalar_type(),
      " and other's dtype ",
      other.scalar_type());

  auto dim_diff = input.dim() - other.dim();
  TORCH_CHECK(
      0 <= dim_diff && dim_diff <= 1,
      "torch.linalg.lstsq: input.dim() must be greater or equal to other.dim() and (input.dim() - other.dim()) <= 1");
  Tensor other_2d = dim_diff ? other.unsqueeze(-1) : other;
  TORCH_CHECK(
      input.size(-2) == other_2d.size(-2),
      dim_diff ? "torch.linalg.lstsq: input.size(-2) should match other.size(-1)"
               : "torch.linalg.lstsq: input.size(-2) should match other.size(-2)");

  checkSameDevice("torch.linalg.lstsq", other, input, "other");
  checkSameDevice("torch.linalg.lstsq", solution, input, "solution");
  checkSameDevice("torch.linalg.lstsq", residuals, input, "residuals");
  checkSameDevice("torch.linalg.lstsq", rank, input, "rank");
  checkSameDevice("torch.linalg.lstsq", singular_values, input, "singular_values");

  // 'solution' is expected to have same dtype as input
  checkLinalgCompatibleDtype("torch.linalg.lstsq", solution, input, "solution");

  // 'residuals' is expected to have real float dtype
  ScalarType real_dtype = c10::toRealValueType(input.scalar_type());
  checkLinalgCompatibleDtype("torch.linalg.lstsq", residuals.scalar_type(), real_dtype, "solution");

  // 'rank' is expected to have integer dtype
  // actual LAPACK calls use int32_t type for rank, but we promote it to int64_t
  // to be consistent with torch.linalg.matrix_rank output dtype
  ScalarType rank_expected_type = ScalarType::Long;
  checkLinalgCompatibleDtype("torch.linalg.lstsq", rank.scalar_type(), rank_expected_type, "rank");

  // 'singular_values' is expected to have real float dtype
  checkLinalgCompatibleDtype("torch.linalg.lstsq", singular_values.scalar_type(), real_dtype, "singular_values");

  std::string driver_name = get_default_lstsq_driver(driver, input);

  // set default rcond value
  double rcond_value = rcond.has_value()
    ? rcond.value()
    : _get_epsilon(c10::toRealValueType(input.scalar_type())) * std::max<int64_t>(input.size(-2), input.size(-1));

  auto infos = at::zeros({std::max<int64_t>(1, batchCount(input))}, input.options().dtype(kInt));

  // now check whether the provided output tensors can be used directly

  // Two types of 'other' tensors are supported:
  // - 1-dimensional (1D) tensor or batch of 1D tensors (vector case)
  // - 2-dimensional (2D) tensor or batch of 2D tensors (matrix case)
  // original torch.lstsq supported only the matrix case, while NumPy works for both cases
  // for the batched input we need to be able to distinguish them
  // auto expected_batched_rhs_shape = IntArrayRef(input.sizes().data(), input.dim() - 1); // input.shape[:-1]
  // bool vector_case = other.dim() == 1 || (input.dim() - 1 == other.dim() && other.sizes().equals(expected_batched_rhs_shape));
  bool vector_case = linalg_solve_is_vector_rhs(input, other);

  // provided output tensor can be used directly if:
  // 1. the shape matches the expected shape
  // 2. the dtype matches the expected dtype
  // 3. the tensor is contiguous

  // Checks for the 'solution' tensor
  std::vector<int64_t> expected_solution_shape = broadcast_batch_size(input, other_2d, input.dim() - 2);
  // the actual shape of the shape of the solution returned in (*, n,) or (*, n, nrhs)
  // but LAPACK requires extra dimensions so the expected shape is (*, max(m, n),) or (*, max(m, n), nrhs)
  expected_solution_shape.push_back(std::max(input.size(-1), input.size(-2)));
  if (!vector_case && other.dim() > 2) {
    expected_solution_shape.push_back(other.size(-1));
  }

  bool solution_equal_expected_shape = solution.sizes().equals(expected_solution_shape);
  bool solution_input_same_type = (solution.scalar_type() == input.scalar_type());

  bool is_solution_batched_column_major = false;
  if (vector_case) {
    is_solution_batched_column_major = solution.is_contiguous();
  } else if (!vector_case && solution.dim() >= 2) {
    is_solution_batched_column_major = solution.mT().is_contiguous();
  }

  // 'residuals' is not checked here because at::sum_out(residuals, ...) does that

  auto input_batch_shape = IntArrayRef(input.sizes().cbegin(), input.sizes().cend() - 2);

  // Checks for the 'rank' tensor
  // rank is a scalar value for each matrix in the batch so
  // rank's expected shape is equal to input.shape[0:input.ndim-2]
  bool rank_equal_expected_shape = true;
  bool rank_equal_expected_type = true;
  bool rank_is_contiguous = true;
  if (driver_name != "gels") { // gels driver doesn't set 'rank'
    rank_equal_expected_shape = rank.sizes().equals(input_batch_shape);
    rank_equal_expected_type = (rank.scalar_type() == at::kLong);
    rank_is_contiguous = rank.is_contiguous();
  }

  // Checks for the 'singular_values' tensor
  // singular values are computed only with "gelsd" and "gelss" drivers currently
  bool singular_values_equal_expected_shape = true;
  bool singular_values_equal_expected_type = true;
  bool singular_values_is_contiguous = true;
  if (driver_name == "gelsd" || driver_name == "gelss") {
    auto singular_values_shape = input_batch_shape.vec();
    singular_values_shape.push_back(std::min(input.size(-1), input.size(-2)));
    singular_values_equal_expected_shape = singular_values.sizes().equals(singular_values_shape);
    singular_values_equal_expected_type = (singular_values.scalar_type() == real_dtype);
    singular_values_is_contiguous = singular_values.is_contiguous();
  }

  // if solution is not empty and not in batched column major format
  bool copy_needed = (solution.numel() != 0 && !is_solution_batched_column_major);
  copy_needed |= !solution_input_same_type;  // or solution does not have the same dtype as input
  copy_needed |= (solution.numel() != 0 && !solution_equal_expected_shape); // or solution does not have the expected shape

  copy_needed |= !rank_equal_expected_type;
  copy_needed |= (rank.numel() != 0 && !rank_equal_expected_shape);
  copy_needed |= (rank.numel() != 0 && !rank_is_contiguous);

  copy_needed |= !singular_values_equal_expected_type;
  copy_needed |= (singular_values.numel() != 0 && !singular_values_equal_expected_shape);
  copy_needed |= (singular_values.numel() != 0 && !singular_values_is_contiguous);

  if (copy_needed) { // we have to allocate temporary tensors
    Tensor solution_tmp = at::empty({0}, input.options());
    Tensor residuals_tmp = at::empty({0}, input.options().dtype(real_dtype));
    Tensor rank_tmp = at::empty({0}, input.options().dtype(at::kLong));
    Tensor singular_values_tmp = at::empty({0}, input.options().dtype(real_dtype));

    linalg_lstsq_out_info(solution_tmp, residuals_tmp, rank_tmp, singular_values_tmp, infos, input, other, rcond_value, driver_name);

    at::native::resize_output(solution, solution_tmp.sizes());
    solution.copy_(solution_tmp);

    at::native::resize_output(residuals, residuals_tmp.sizes());
    residuals.copy_(residuals_tmp);

    at::native::resize_output(rank, rank_tmp.sizes());
    rank.copy_(rank_tmp);

    at::native::resize_output(singular_values, singular_values_tmp.sizes());
    singular_values.copy_(singular_values_tmp);
  } else {
    // else use the provided output storage directly
    linalg_lstsq_out_info(solution, residuals, rank, singular_values, infos, input, other, rcond_value, driver_name);
  }

  at::_linalg_check_errors(infos, "torch.linalg.lstsq", infos.numel() <= 1);
  return std::tuple<Tensor&, Tensor&, Tensor&, Tensor&>(solution, residuals, rank, singular_values);
}

std::tuple<Tensor, Tensor, Tensor, Tensor> linalg_lstsq(
    const Tensor& input, const Tensor& other,
    c10::optional<double> rcond,
    c10::optional<c10::string_view> driver) {
  Tensor solution = at::empty({0}, input.options());
  Tensor residuals = at::empty({0}, input.options().dtype(toRealValueType(input.scalar_type())));
  Tensor rank = at::empty({0}, input.options().dtype(at::kLong));
  Tensor singular_values = at::empty({0}, input.options().dtype(toRealValueType(input.scalar_type())));
  std::tie(solution, residuals, rank, singular_values) =
      at::linalg_lstsq_outf(input, other, rcond, driver, solution, residuals, rank, singular_values);
  return std::make_tuple(solution, residuals, rank, singular_values);
}

<<<<<<< HEAD
// ~~~~~~~~~~~~~~~~~~~~~~~~~~~~~~~~~ lu_solve ~~~~~~~~~~~~~~~~~~~~~~~~~~~~~~~~~~~~

DEFINE_DISPATCH(lu_solve_stub);
DEFINE_DISPATCH(lu_solve_trans_stub);

// Supports arbitrary batch dimensions for self and LU_data (implicitly LU_pivots also)
Tensor _lu_solve_trans(const Tensor& self, const Tensor& LU_data, const Tensor& LU_pivots, TransposeType trans) {
  TORCH_CHECK(self.dim() >= 2,
              "b should have at least 2 dimensions, but has ", self.dim(), " dimensions instead");
  TORCH_CHECK(LU_data.dim() >= 2,
              "LU_data should have at least 2 dimensions, but has ", LU_data.dim(), " dimensions instead");
  TORCH_CHECK(LU_pivots.size(-1) == LU_data.size(-1),
              "Number of pivots per batch should be same as the dimension of the matrix");
  TORCH_CHECK(LU_pivots.dtype() == at::kInt,
              "LU_pivots should be a Tensor of scalar type Int");
  TORCH_CHECK(LU_pivots.device() == LU_data.device(),
              "Expected LU_pivots and LU_data to be on the same device, "
              "but found LU_pivots on ", LU_pivots.device(), " and LU_data on ",
              LU_data.device(), " instead");

  // We check whether the batch dimensions of LU_pivots match the batch dimensions of LU_data
  // e.g.: LU_pivots.sizes() = 4 x 3 x 2, LU_data.sizes() = 4 x 3 x 2 x 2 is a pair of correct inputs
  // e.g.: LU_pivots.sizes() = 4 x 3 x 2, LU_data.sizes() = 12 x 2 x 2 is a pair of incorrect inputs
  IntArrayRef pivots_sizes(LU_pivots.sizes().data(), LU_pivots.dim() - 1);
  IntArrayRef lu_sizes(LU_data.sizes().data(), LU_data.dim() - 2);
  TORCH_CHECK(pivots_sizes == lu_sizes,
              "batch dimensions of LU_pivots doesn't match batch dimensions of LU_data");

  Tensor self_broadcasted, LU_data_broadcasted;
  std::tie(self_broadcasted, LU_data_broadcasted) = _linalg_broadcast_batch_dims(self, LU_data, "lu_solve");

  // Now, we need to broadcast pivots too for the batch dimensions to match
  IntArrayRef new_pivots_sizes(LU_data_broadcasted.sizes().data(), LU_data_broadcasted.dim() - 1);
  Tensor LU_pivots_broadcasted = LU_pivots.expand(new_pivots_sizes);

  // lu_solve_trans_stub (apply_lu_solve) requires batched column major (Fortran-contiguous) tensors
  // 'result' tensor is modified in-place and must be a copy of 'self_broadcasted'
  Tensor result = cloneBatchedColumnMajor(self_broadcasted);

  // if LU_data is Fortran-contiguous no need to make a copy
  bool is_LU_data_batched_column_major = LU_data_broadcasted.mT().is_contiguous();
  Tensor LU_data_working_copy = is_LU_data_batched_column_major ? LU_data_broadcasted : cloneBatchedColumnMajor(LU_data_broadcasted);
  Tensor LU_pivots_working_copy = LU_pivots_broadcasted.is_contiguous() ? LU_pivots_broadcasted : LU_pivots_broadcasted.contiguous();

  lu_solve_trans_stub(self.device().type(), result, LU_data_working_copy, LU_pivots_working_copy, trans);
  return result;
}

Tensor lu_solve(const Tensor& self, const Tensor& LU_data, const Tensor& LU_pivots) {
  return at::native::_lu_solve_trans(self, LU_data, LU_pivots, TransposeType::NoTranspose);
}

Tensor& lu_solve_out(const Tensor& self, const Tensor& LU_data, const Tensor& LU_pivots, Tensor& result) {
  checkSameDevice("lu_solve", result, self);
  checkLinalgCompatibleDtype("lu_solve", result, self);
  Tensor result_tmp = at::lu_solve(self, LU_data, LU_pivots);
  at::native::resize_output(result, result_tmp.sizes());
  result.copy_(result_tmp);
  return result;
}

Tensor _det_lu_based_helper_backward_helper(
  const Tensor& det_grad,
  const Tensor& det,
  const Tensor& self,
  const Tensor& lu,
  const Tensor& pivs
) {
  auto eps = at::native::_get_epsilon(c10::toRealValueType(self.scalar_type()));
  auto n = self.size(-1);
  auto eps_tensor = at::tensor(eps, self.options());
  auto condition_diagonal = [&](const Tensor& x) {
    auto x_diag = x.diagonal(0, -2, -1);
    auto x_diag_conditioned = at::where(
      x_diag == 0.0,
      eps_tensor,
      x_diag
    );
    x_diag.copy_(x_diag_conditioned);
  };

  // create a matrix d := (det_grad * det.conj()) I
  // NOTE: we do not use the shorter version
  // auto d = at::zeros_like(self);
  // d.diagonal(0, -2, -1).copy_((det_grad * det.conj()).unsqueeze(-1));
  // to avoid in-place operations to eliminate potential issues with Vmap
  auto det_expanded_sizes = det.sizes().vec();
  det_expanded_sizes.push_back(n);
  auto d_diag = det_grad * det.conj();
  auto d = at::diag_embed(d_diag.unsqueeze(-1).expand(det_expanded_sizes));
  // make sure that d is Fortran-contiguous. The transposition is sufficient as d is a diagonal square matrix
  d = d.mT();

  if (self.device().type() == at::kCPU) {
    // we want to condition the diagonal of the lu Tensor, but it is not allowed
    // to modify arguments of backward functions in-place, hence the cloning.
    auto lu_clone = lu.clone();
    condition_diagonal(lu_clone);

    auto trans = self.is_complex() ? TransposeType::ConjTranspose : TransposeType::Transpose;

    // d is modified in-place and will contain the result
    lu_solve_trans_stub(self.device().type(), d, lu_clone, pivs, trans);
    return d;
  }
  // lu_solve is less stable than two triangular_solve for CUDA tensors.
  else {
    Tensor p, l, u;
    std::tie(p, l, u) = at::lu_unpack(lu, pivs, /*unpack_data=*/true, /*unpack_pivots=*/true);

    if (self.is_complex()) {
      // Tensors u_h and l_h should be physically conjugated prior to applying kernel stubs,
      // as .conj() is lazy and will not materialize conjugated output.
      l.conj_physical_();
      u.conj_physical_();
    }
=======
// ~~~~~~~~~~~~~~~~~~~~~~~~~~~~~~~ legacy_lstsq ~~~~~~~~~~~~~~~~~~~~~~~~~~~~~~~

// This wraps Lapack's gels routine, which uses a QR or LQ factorization to
// solve any linear system, minimizing ||A.X - B||
// A & B must be fortran-contiguous matrixes.
// On exit, A is overwritten with the QR/LQ factorization of input A
//          B is overwritten with the solution vectors
template <typename scalar_t>
static void apply_lstsq(const Tensor& B, const Tensor& A) {
#if !AT_BUILD_WITH_LAPACK()
  TORCH_INTERNAL_ASSERT(false, "lstsq: LAPACK library not found in compilation");
#else

  int m, n, nrhs, lda, ldb, info, lwork;
  scalar_t wkopt = 0.0;
  lwork = -1; // work length
  m = A.size(0);
  n = A.size(1);
  nrhs = B.size(1);
  info = 0;
  lda = m;
  ldb = (m > n) ? m : n;

  auto B_data = B.data_ptr<scalar_t>();
  auto A_data = A.data_ptr<scalar_t>();

  // get info how much space is needed
  lapackGels<scalar_t>('N', m, n, nrhs, A_data, lda, B_data, ldb, &wkopt, lwork, &info);

  lwork = static_cast<int>(wkopt);
  Tensor work_tensor = at::empty({lwork}, A.scalar_type());
  auto work = work_tensor.data_ptr<scalar_t>();

  lapackGels<scalar_t>('N', m, n, nrhs, A_data, lda, B_data, ldb, work, lwork, &info);

  TORCH_CHECK(
      info >= 0,
      "Lapack Error in gels : Illegal argument ", -info);
  TORCH_CHECK(
      info == 0,
      "Lapack Error in gels: The ", info, "-th diagonal element of the ",
      "triangular factor of A is zero");
#endif
}

std::tuple<Tensor, Tensor> legacy_lstsq(const Tensor& B, const Tensor& A) {
  TORCH_WARN_ONCE(
    "torch.lstsq is deprecated in favor of torch.linalg.lstsq and will be removed in a future PyTorch release.\n",
    "torch.linalg.lstsq has reversed arguments and does not return the QR decomposition in "
    "the returned tuple (although it returns other information about the problem).\n",
    "To get the qr decomposition consider using torch.linalg.qr.\n",
    "The returned solution in torch.lstsq stored the residuals of the solution in the ",
    "last m - n columns of the returned value whenever m > n. In torch.linalg.lstsq, the ",
    "residuals in the field 'residuals' of the returned named tuple.\n",
    "The unpacking of the solution, as in\n",
    "X, _ = torch.lstsq(B, A).solution[:A.size(1)]\n",
    "should be replaced with\n",
    "X = torch.linalg.lstsq(A, B).solution");

  TORCH_CHECK(A.scalar_type() == B.scalar_type(), "Exepected A and B dtypes to match but found ",
              A.scalar_type(), " and ", B.scalar_type());
  TORCH_CHECK(A.dim() == 2, "Expected A to have 2 dimensions, but got ", A.dim());
  TORCH_CHECK(A.numel() != 0, "A should not be empty");
  TORCH_CHECK(B.dim() == 1 || B.dim() == 2, "Expected B to have 1 or 2 "
      "dimensions, but got ", B.dim());
  TORCH_CHECK(B.numel() != 0, "B should not be empty");
  TORCH_CHECK(A.size(0) == B.size(0), "Expected A and B to have same size "
      "at dim 0, but A has ", A.size(0), " rows and B has ", B.size(0), " rows");

  const auto a_sizes = A.sizes();
  const auto ldb = std::max(a_sizes[0], a_sizes[1]);

  auto A_working = cloneBatchedColumnMajor(A);
  auto B_working = copyBatchedColumnMajor(B.dim() == 1 ? B.unsqueeze(1) : B, ldb);

  AT_DISPATCH_FLOATING_TYPES(B.scalar_type(), "lstsq_cpu", [&] {
    apply_lstsq<scalar_t>(B_working, A_working);
  });

  return std::tuple<Tensor, Tensor>(B_working, A_working);
}

std::tuple<Tensor&,Tensor&> legacy_lstsq_out(
    const Tensor& B, const Tensor& A, Tensor& B_out, Tensor& A_out) {
  const auto dtype = A.scalar_type();
  TORCH_CHECK(B.scalar_type() == dtype, "exepected A and B dtypes to match but found ",
              A.scalar_type(), " and ", B.scalar_type());
  TORCH_CHECK(A_out.scalar_type() == dtype, "A_out to have scalar type ", dtype,
              " but found", A_out.scalar_type());
  TORCH_CHECK(B_out.scalar_type() == dtype, "A_out to have scalar type ", dtype,
              " but found", B_out.scalar_type());
  Tensor A_tmp, B_tmp;
  std::tie(B_tmp, A_tmp) = native::legacy_lstsq(B, A);
  resize_output(A_out, A_tmp.sizes());
  A_out.copy_(A_tmp);
  resize_output(B_out, B_tmp.sizes());
  B_out.copy_(B_tmp);
  return std::tuple<Tensor&, Tensor&>(B_out, A_out);
}

DEFINE_DISPATCH(ldl_factor_stub);

TORCH_IMPL_FUNC(linalg_ldl_factor_ex_out)
(const Tensor& self,
 bool hermitian,
 bool check_errors,
 const Tensor& LD,
 const Tensor& pivots,
 const Tensor& info) {
  // LAPACK workspace query segfalts if the input has 0 in batch dimensions.
  if (self.numel() == 0) {
    info.zero_();
    return;
  }

  // We decided not to include upper flag in the API.
  // https://github.com/pytorch/pytorch/pull/69828#issuecomment-1015143819
  // We can revisit this decision later and remove upper completely
  // also from low level functions or add it to the public API.
  bool upper = false;
  if (upper) {
    at::triu_out(const_cast<Tensor&>(LD), self);
  } else {
    at::tril_out(const_cast<Tensor&>(LD), self);
  }

  // call ldl_factor_stub that fills the result tensors
  ldl_factor_stub(
      self.device().type(), LD, pivots, info, upper, hermitian);

  if (check_errors) {
    at::_linalg_check_errors(
        info, "torch.linalg.ldl_factor_ex", self.dim() == 2);
  }
}
>>>>>>> 5f960db0

std::tuple<Tensor&, Tensor&> linalg_ldl_factor_out(
    const Tensor& self,
    bool hermitian,
    Tensor& LD,
    Tensor& pivots) {
  auto info = at::empty({0}, self.options().dtype(kInt));
  // We pass check_errors as we want to use lu_factor rather than lu_factor_ex
  // in the errors
  at::linalg_ldl_factor_ex_outf(
      self, hermitian, /*check_errors=*/false, LD, pivots, info);
  at::_linalg_check_errors(info, "torch.linalg.ldl_factor", self.dim() == 2);
  return std::tie(LD, pivots);
}

std::tuple<Tensor, Tensor> linalg_ldl_factor(
    const Tensor& self,
    bool hermitian) {
  Tensor LD, pivots, info;
  std::tie(LD, pivots, info) =
      at::linalg_ldl_factor_ex(self, hermitian, /*check_errors=*/false);
  at::_linalg_check_errors(info, "torch.linalg.ldl_factor", self.dim() == 2);
  return std::make_tuple(std::move(LD), std::move(pivots));
}

DEFINE_DISPATCH(ldl_solve_stub);

TORCH_IMPL_FUNC(linalg_ldl_solve_out)
(const Tensor& LD,
 const Tensor& pivots,
 const Tensor& B,
 bool hermitian,
 const Tensor& result) {
  if (LD.numel() == 0 || pivots.numel() == 0) {
    return;
  }

  auto pivots_ = pivots.expect_contiguous();

  auto LD_ = at::native::borrow_else_clone(
      LD.mT().is_contiguous(), LD, LD, /*row_major=*/false);
  result.copy_(B);
  TORCH_INTERNAL_ASSERT_DEBUG_ONLY(batchCount(result) == batchCount(result));

  ldl_solve_stub(
      B.device().type(), *LD_, *pivots_, result, false, hermitian);
}

// ~~~~~~~~~~~~~~~~~~~~~~~~~~~~~~~ solve_triangular ~~~~~~~~~~~~~~~~~~~~~~~~~~~~~~~

Tensor& linalg_vecdot_out(const Tensor& x, const Tensor& y, int64_t dim, Tensor& out) {
  checkFloatingOrComplex(x, "linalg.vecdot");
  TORCH_CHECK(x.scalar_type() == y.scalar_type(),
              "linalg.vecdot: Expected x and y to have the same dtype, but found x of type ",
              x.scalar_type(), " and y of type ", y.scalar_type(), " instead");
  // out checks
  TORCH_CHECK(out.scalar_type() == x.scalar_type(),
              "linalg.vecdot: Expected out of dtype", x.scalar_type(),
              " but found ", out.scalar_type());
  checkSameDevice("linalg.vecdot", x, out);

  // Computes x^H y
  if (x.dim() == 1 && y.dim() == 1) {
    at::native::resize_output(out, {});
    return at::vdot_out(out, x, y);
  } else {
    return at::sum_out(out, x.conj() * y, /*dim=*/dim);
  }
}

Tensor linalg_vecdot(const Tensor& x, const Tensor& y, int64_t dim) {
  checkFloatingOrComplex(x, "linalg.vecdot");
  TORCH_CHECK(x.scalar_type() == y.scalar_type(),
              "linalg.vecdot: Expected x and y to have the same dtype, but found x of type ",
              x.scalar_type(), " and y of type ", y.scalar_type(), " instead");
  // Computes x^H y
  if (x.dim() == 1 && y.dim() == 1) {
    return at::vdot(x, y);
  } else {
    return x.conj().mul(y).sum(/*dim=*/dim);
  }
}

/*
Solves the matrix equation AX = B for A triangular.
'left' If true solves AX = B, if false solves XA = B
'upper' controls the portion of input matrix to consider in computations,
'unitriangular' if true then we assume diag(A) to be ones
'out' The tensor with the result. If A == out, A will be modified in place
*/
Tensor& linalg_solve_triangular_out(
    const Tensor& A,
    const Tensor& B,
    bool upper,
    bool left,
    bool unitriangular,
    Tensor& out) {
  checkInputsSolver(A, B, left, "linalg.solve_triangular");
  Tensor A_, B_;
  std::tie(B_, A_) = _linalg_broadcast_batch_dims(B, A, /*don't check errors*/nullptr);

  // We'll write F-contig / F-transpose for FORTRAN contiguous / FORTRAN transpose etc
  // We say that a matrix is F-ready if it's F-contig OR F-transpose
  // At this point, A, B have been broadcasted but may or may not be F-ready

  // The following algorithm minimises copies and allocations. In pseudocode:
  // if out is wrong size:
  //   resize_output(out)
  // # Invariant: out is the right size
  // Tensor out_f; # Tensor that we will pass to FORTRAN
  // if out is F-ready:
  //   out_f = out;
  // else:
  //   Allocate out_f F-ready
  // if B != out_f:
  //   copy B into out_f
  // # Invariant: out_f F-ready and has B copied into it
  // if out_f is F-transposed:
  //   transpose equation
  // if out_f is conj:
  //   conjugate equation
  // # Invariant: out_f is not conjugated and F-contig
  // Tensor A_f; # Tensor that will be sent to FORTRAN
  // if A is F-ready:
  //   if A is conj and A is not transposed:
  //     # We need to clone A in this case. See [Cloning A]
  //     clone A F-contig into A_f
  //   else:
  //     A_f = A;
  // else:
  //   clone A F-contig into A_f
  // # Invariant: out_f is F-contig and A_f is F-ready
  // # We pass FORTRAN the flags indicating if A_f is transposed and or conjugated
  //
  // # Here we undo the conjugations / transposes on out_f if needed
  //
  // if out_f not same out:
  //   copy out_f into out
  // return out
  //
  // Note: The logic for the negative bit is the same as that for the conjugate bit
  //
  // Note: [Cloning A] If we are careful when allocating B when it needs to be allocated at the
  // beginning of the algorithm, it is possible to always elide the copy of A here.
  // Via this trick, the algorithm will copy at most one of A or B (never both) whenever A
  // and B are F-ready and not A.is_neg() (which happens almost always in practice).
  // When called as f(A, B, out=B) in most practical cases it'll perform no copies.

  const bool avoid_copy_A = A_.transpose(-2, -1).is_contiguous() && A_.is_conj();
  if (avoid_copy_A) {
    // See Note: [Cloning A]
    at::native::resize_output(out, B_.sizes());
  }
  else {
    // poorman's reimplementation of resize_output with result F-contig
    if (resize_output_check(out, B_.sizes())) {
      out.resize_(B_.transpose(-2, -1).sizes(), MemoryFormat::Contiguous);
      out.transpose_(-2, -1);  // make 'out' have Fortran contiguous memory layout
    }
  }
  // Invariant: out has the right size, so we'll be able to copy into it later on

  Tensor out_f; // the out that will go into fortran
  // We use C10_LIKELY mostly for documentation as it helps following what's the most likely path
  if C10_LIKELY (is_row_or_column_contiguous(out)) {
    out_f = out;
    if C10_LIKELY (!out.is_same(B_)) {
      out_f.copy_(B_);
    }
  } else {
    if (avoid_copy_A) {
      // See Note: [Cloning A]
      out_f = B_.clone(at::MemoryFormat::Contiguous);
    }
    else {
      out_f = cloneBatchedColumnMajor(B_);
    }
  }
  // Invariant: out_f F-ready and has B copied into it

  // out_f is F-transposed
  bool transpose_A = false;
  bool transpose_out_f = false;
  if (out_f.stride(-1) == 1) {
    left = !left;
    transpose_A = true;
    transpose_out_f = true;
    out_f.transpose_(-2 ,-1);
  }

  // No need to conjugate anything if out_f is conj as AX = conj(B) <=> conj(A)conj(X) = B
  // and X = B after the algortihm. We just anotate that A is conjugated later on
  // The solution will be written into out_f, so it'll be conjugated already

  Tensor A_f = A_;  // The A that will go into fortran

  bool A_is_conj = A_f.is_conj() != out_f.is_conj();
  bool A_is_neg = A_f.is_neg() != out_f.is_neg();
  bool A_is_f_contig = (A_f.stride(-1) == 1) == transpose_A;
  if C10_UNLIKELY (!is_row_or_column_contiguous(A_f)) {
    // We first anotate with flags on A_f all the conj / transpose / neg coming from out
    // and then we clone the resulting tensor to resolve all of them in memory
    if (out_f.is_conj()) {
      A_f = A_f.conj();
    }
    A_is_conj = false;

    if (out_f.is_neg()) {
      A_f = A_f._neg_view();
    }
    A_is_neg = false;

    // This choice is to be consistent with how we flip `upper` later on
    // Note that this is the same reasoning we apply for neg and conj below
    // If B has neg or out or transpose, then we need to resolve it in memory
    A_f = transpose_A ? A_f.clone(at::MemoryFormat::Contiguous)
                      : cloneBatchedColumnMajor(A_f);
    A_is_f_contig = true;
  } else if C10_UNLIKELY (A_is_f_contig && A_is_conj) {
    if C10_UNLIKELY (A_f.is_neg() || out_f.is_neg()) {
      // Cases A_is_neg (remember that B.is_neg() iff out_f.is_same(B))
      // -AX = -B => A(-X) = B. Swap neg of A_f. Nothing to do on X as X.is_same(B).
      // -AX = B. We resolve the neg in memory
      // AX = -B => -A -X = B. We resolve the neg in memory for A,
      //                       Since X.is_same(B), we already have that X.is_neg() == true

      // We do the neg with a view, as this will be resolved in the clone below
      if (out_f.is_neg()) {
        A_f = A_f._neg_view();
      }
      A_is_neg = false;
    }
    // We resolve the transpose if necessary and then leave A_f F-transposed,
    // as BLAS can handle the case F-transposed and conjugated
    A_f = at::clone(transpose_A ? A_f.mT() : A_f, at::MemoryFormat::Contiguous);
    A_is_f_contig = false;
    if (transpose_A) {
      upper = !upper;
    }
    // As we've already resolved the conj of A in the clone
    A_is_conj = out_f.is_conj();
  } else if C10_UNLIKELY (A_is_neg) {
    // We follow the same logic as above, only that in this case we need to perform the
    // negation in memory
    if (out_f.is_neg()) {
      A_f = -A_f;
    } else {
      A_f = A_f.resolve_neg();
    }
    A_is_neg = false;
    // As we've already resolved the conj of A in the negationa bove
    A_is_conj = out_f.is_conj();
  }
  // Invariant: out_f is F-contig and A_f is F-ready
  // neg has been resolved

  // If we pass the matrix physically F-transposed, we need to change the parity of upper
  if (A_f.stride(-1) == 1) {
    upper = !upper;
  }

  triangular_solve_stub(
    A_f.device().type(), A_f, out_f,
    /*left=*/left,
    /*upper=*/upper,
    /*transpose*/to_transpose_type(A_is_f_contig, A_is_conj),
    /*unitriangular=*/unitriangular);

  if (transpose_out_f) {
    out_f.transpose_(-2, -1);
  }

  if (!out_f.is_same(out)) {
    out.copy_(out_f);
  }
  return out;
}

Tensor linalg_solve_triangular(
    const Tensor& A,
    const Tensor& B,
    bool upper,
    bool left,
    bool unitriangular) {
  Tensor out = at::empty({0}, A.options());
  linalg_solve_triangular_out(A, B, upper, left, unitriangular, out);
  return out;
}

Tensor linalg_vander(
    const Tensor& x,
    c10::optional<int64_t> N) {
  auto t = x.scalar_type();
  TORCH_CHECK(t == ScalarType::Float ||
              t == ScalarType::Double ||
              t == ScalarType::ComplexFloat ||
              t == ScalarType::ComplexDouble ||
              c10::isIntegralType(t, false),
              "linalg.vander supports floating point, complex, and integer tensors, but got ", t);
  const auto x_ = x.dim() == 0 ? x.unsqueeze(-1) : x;

  auto shape = x_.sizes().vec();
  const auto n = N.value_or(shape.back());
  TORCH_CHECK(n > 1, "N must be greater than 1.");

  // Append cumprod of the oher 0...n-1 powers
  shape.push_back(n - 1);
  auto result = at::cumprod(x_.unsqueeze(-1).expand(shape), -1);
  // The row of ones
  shape.back() = 1LL;
  auto ones =  result.new_ones(shape);
  return at::cat({ones, result}, /*dim=*/ -1);
}
}}  // namespace at::native<|MERGE_RESOLUTION|>--- conflicted
+++ resolved
@@ -3733,224 +3733,6 @@
   return std::make_tuple(solution, residuals, rank, singular_values);
 }
 
-<<<<<<< HEAD
-// ~~~~~~~~~~~~~~~~~~~~~~~~~~~~~~~~~ lu_solve ~~~~~~~~~~~~~~~~~~~~~~~~~~~~~~~~~~~~
-
-DEFINE_DISPATCH(lu_solve_stub);
-DEFINE_DISPATCH(lu_solve_trans_stub);
-
-// Supports arbitrary batch dimensions for self and LU_data (implicitly LU_pivots also)
-Tensor _lu_solve_trans(const Tensor& self, const Tensor& LU_data, const Tensor& LU_pivots, TransposeType trans) {
-  TORCH_CHECK(self.dim() >= 2,
-              "b should have at least 2 dimensions, but has ", self.dim(), " dimensions instead");
-  TORCH_CHECK(LU_data.dim() >= 2,
-              "LU_data should have at least 2 dimensions, but has ", LU_data.dim(), " dimensions instead");
-  TORCH_CHECK(LU_pivots.size(-1) == LU_data.size(-1),
-              "Number of pivots per batch should be same as the dimension of the matrix");
-  TORCH_CHECK(LU_pivots.dtype() == at::kInt,
-              "LU_pivots should be a Tensor of scalar type Int");
-  TORCH_CHECK(LU_pivots.device() == LU_data.device(),
-              "Expected LU_pivots and LU_data to be on the same device, "
-              "but found LU_pivots on ", LU_pivots.device(), " and LU_data on ",
-              LU_data.device(), " instead");
-
-  // We check whether the batch dimensions of LU_pivots match the batch dimensions of LU_data
-  // e.g.: LU_pivots.sizes() = 4 x 3 x 2, LU_data.sizes() = 4 x 3 x 2 x 2 is a pair of correct inputs
-  // e.g.: LU_pivots.sizes() = 4 x 3 x 2, LU_data.sizes() = 12 x 2 x 2 is a pair of incorrect inputs
-  IntArrayRef pivots_sizes(LU_pivots.sizes().data(), LU_pivots.dim() - 1);
-  IntArrayRef lu_sizes(LU_data.sizes().data(), LU_data.dim() - 2);
-  TORCH_CHECK(pivots_sizes == lu_sizes,
-              "batch dimensions of LU_pivots doesn't match batch dimensions of LU_data");
-
-  Tensor self_broadcasted, LU_data_broadcasted;
-  std::tie(self_broadcasted, LU_data_broadcasted) = _linalg_broadcast_batch_dims(self, LU_data, "lu_solve");
-
-  // Now, we need to broadcast pivots too for the batch dimensions to match
-  IntArrayRef new_pivots_sizes(LU_data_broadcasted.sizes().data(), LU_data_broadcasted.dim() - 1);
-  Tensor LU_pivots_broadcasted = LU_pivots.expand(new_pivots_sizes);
-
-  // lu_solve_trans_stub (apply_lu_solve) requires batched column major (Fortran-contiguous) tensors
-  // 'result' tensor is modified in-place and must be a copy of 'self_broadcasted'
-  Tensor result = cloneBatchedColumnMajor(self_broadcasted);
-
-  // if LU_data is Fortran-contiguous no need to make a copy
-  bool is_LU_data_batched_column_major = LU_data_broadcasted.mT().is_contiguous();
-  Tensor LU_data_working_copy = is_LU_data_batched_column_major ? LU_data_broadcasted : cloneBatchedColumnMajor(LU_data_broadcasted);
-  Tensor LU_pivots_working_copy = LU_pivots_broadcasted.is_contiguous() ? LU_pivots_broadcasted : LU_pivots_broadcasted.contiguous();
-
-  lu_solve_trans_stub(self.device().type(), result, LU_data_working_copy, LU_pivots_working_copy, trans);
-  return result;
-}
-
-Tensor lu_solve(const Tensor& self, const Tensor& LU_data, const Tensor& LU_pivots) {
-  return at::native::_lu_solve_trans(self, LU_data, LU_pivots, TransposeType::NoTranspose);
-}
-
-Tensor& lu_solve_out(const Tensor& self, const Tensor& LU_data, const Tensor& LU_pivots, Tensor& result) {
-  checkSameDevice("lu_solve", result, self);
-  checkLinalgCompatibleDtype("lu_solve", result, self);
-  Tensor result_tmp = at::lu_solve(self, LU_data, LU_pivots);
-  at::native::resize_output(result, result_tmp.sizes());
-  result.copy_(result_tmp);
-  return result;
-}
-
-Tensor _det_lu_based_helper_backward_helper(
-  const Tensor& det_grad,
-  const Tensor& det,
-  const Tensor& self,
-  const Tensor& lu,
-  const Tensor& pivs
-) {
-  auto eps = at::native::_get_epsilon(c10::toRealValueType(self.scalar_type()));
-  auto n = self.size(-1);
-  auto eps_tensor = at::tensor(eps, self.options());
-  auto condition_diagonal = [&](const Tensor& x) {
-    auto x_diag = x.diagonal(0, -2, -1);
-    auto x_diag_conditioned = at::where(
-      x_diag == 0.0,
-      eps_tensor,
-      x_diag
-    );
-    x_diag.copy_(x_diag_conditioned);
-  };
-
-  // create a matrix d := (det_grad * det.conj()) I
-  // NOTE: we do not use the shorter version
-  // auto d = at::zeros_like(self);
-  // d.diagonal(0, -2, -1).copy_((det_grad * det.conj()).unsqueeze(-1));
-  // to avoid in-place operations to eliminate potential issues with Vmap
-  auto det_expanded_sizes = det.sizes().vec();
-  det_expanded_sizes.push_back(n);
-  auto d_diag = det_grad * det.conj();
-  auto d = at::diag_embed(d_diag.unsqueeze(-1).expand(det_expanded_sizes));
-  // make sure that d is Fortran-contiguous. The transposition is sufficient as d is a diagonal square matrix
-  d = d.mT();
-
-  if (self.device().type() == at::kCPU) {
-    // we want to condition the diagonal of the lu Tensor, but it is not allowed
-    // to modify arguments of backward functions in-place, hence the cloning.
-    auto lu_clone = lu.clone();
-    condition_diagonal(lu_clone);
-
-    auto trans = self.is_complex() ? TransposeType::ConjTranspose : TransposeType::Transpose;
-
-    // d is modified in-place and will contain the result
-    lu_solve_trans_stub(self.device().type(), d, lu_clone, pivs, trans);
-    return d;
-  }
-  // lu_solve is less stable than two triangular_solve for CUDA tensors.
-  else {
-    Tensor p, l, u;
-    std::tie(p, l, u) = at::lu_unpack(lu, pivs, /*unpack_data=*/true, /*unpack_pivots=*/true);
-
-    if (self.is_complex()) {
-      // Tensors u_h and l_h should be physically conjugated prior to applying kernel stubs,
-      // as .conj() is lazy and will not materialize conjugated output.
-      l.conj_physical_();
-      u.conj_physical_();
-    }
-=======
-// ~~~~~~~~~~~~~~~~~~~~~~~~~~~~~~~ legacy_lstsq ~~~~~~~~~~~~~~~~~~~~~~~~~~~~~~~
-
-// This wraps Lapack's gels routine, which uses a QR or LQ factorization to
-// solve any linear system, minimizing ||A.X - B||
-// A & B must be fortran-contiguous matrixes.
-// On exit, A is overwritten with the QR/LQ factorization of input A
-//          B is overwritten with the solution vectors
-template <typename scalar_t>
-static void apply_lstsq(const Tensor& B, const Tensor& A) {
-#if !AT_BUILD_WITH_LAPACK()
-  TORCH_INTERNAL_ASSERT(false, "lstsq: LAPACK library not found in compilation");
-#else
-
-  int m, n, nrhs, lda, ldb, info, lwork;
-  scalar_t wkopt = 0.0;
-  lwork = -1; // work length
-  m = A.size(0);
-  n = A.size(1);
-  nrhs = B.size(1);
-  info = 0;
-  lda = m;
-  ldb = (m > n) ? m : n;
-
-  auto B_data = B.data_ptr<scalar_t>();
-  auto A_data = A.data_ptr<scalar_t>();
-
-  // get info how much space is needed
-  lapackGels<scalar_t>('N', m, n, nrhs, A_data, lda, B_data, ldb, &wkopt, lwork, &info);
-
-  lwork = static_cast<int>(wkopt);
-  Tensor work_tensor = at::empty({lwork}, A.scalar_type());
-  auto work = work_tensor.data_ptr<scalar_t>();
-
-  lapackGels<scalar_t>('N', m, n, nrhs, A_data, lda, B_data, ldb, work, lwork, &info);
-
-  TORCH_CHECK(
-      info >= 0,
-      "Lapack Error in gels : Illegal argument ", -info);
-  TORCH_CHECK(
-      info == 0,
-      "Lapack Error in gels: The ", info, "-th diagonal element of the ",
-      "triangular factor of A is zero");
-#endif
-}
-
-std::tuple<Tensor, Tensor> legacy_lstsq(const Tensor& B, const Tensor& A) {
-  TORCH_WARN_ONCE(
-    "torch.lstsq is deprecated in favor of torch.linalg.lstsq and will be removed in a future PyTorch release.\n",
-    "torch.linalg.lstsq has reversed arguments and does not return the QR decomposition in "
-    "the returned tuple (although it returns other information about the problem).\n",
-    "To get the qr decomposition consider using torch.linalg.qr.\n",
-    "The returned solution in torch.lstsq stored the residuals of the solution in the ",
-    "last m - n columns of the returned value whenever m > n. In torch.linalg.lstsq, the ",
-    "residuals in the field 'residuals' of the returned named tuple.\n",
-    "The unpacking of the solution, as in\n",
-    "X, _ = torch.lstsq(B, A).solution[:A.size(1)]\n",
-    "should be replaced with\n",
-    "X = torch.linalg.lstsq(A, B).solution");
-
-  TORCH_CHECK(A.scalar_type() == B.scalar_type(), "Exepected A and B dtypes to match but found ",
-              A.scalar_type(), " and ", B.scalar_type());
-  TORCH_CHECK(A.dim() == 2, "Expected A to have 2 dimensions, but got ", A.dim());
-  TORCH_CHECK(A.numel() != 0, "A should not be empty");
-  TORCH_CHECK(B.dim() == 1 || B.dim() == 2, "Expected B to have 1 or 2 "
-      "dimensions, but got ", B.dim());
-  TORCH_CHECK(B.numel() != 0, "B should not be empty");
-  TORCH_CHECK(A.size(0) == B.size(0), "Expected A and B to have same size "
-      "at dim 0, but A has ", A.size(0), " rows and B has ", B.size(0), " rows");
-
-  const auto a_sizes = A.sizes();
-  const auto ldb = std::max(a_sizes[0], a_sizes[1]);
-
-  auto A_working = cloneBatchedColumnMajor(A);
-  auto B_working = copyBatchedColumnMajor(B.dim() == 1 ? B.unsqueeze(1) : B, ldb);
-
-  AT_DISPATCH_FLOATING_TYPES(B.scalar_type(), "lstsq_cpu", [&] {
-    apply_lstsq<scalar_t>(B_working, A_working);
-  });
-
-  return std::tuple<Tensor, Tensor>(B_working, A_working);
-}
-
-std::tuple<Tensor&,Tensor&> legacy_lstsq_out(
-    const Tensor& B, const Tensor& A, Tensor& B_out, Tensor& A_out) {
-  const auto dtype = A.scalar_type();
-  TORCH_CHECK(B.scalar_type() == dtype, "exepected A and B dtypes to match but found ",
-              A.scalar_type(), " and ", B.scalar_type());
-  TORCH_CHECK(A_out.scalar_type() == dtype, "A_out to have scalar type ", dtype,
-              " but found", A_out.scalar_type());
-  TORCH_CHECK(B_out.scalar_type() == dtype, "A_out to have scalar type ", dtype,
-              " but found", B_out.scalar_type());
-  Tensor A_tmp, B_tmp;
-  std::tie(B_tmp, A_tmp) = native::legacy_lstsq(B, A);
-  resize_output(A_out, A_tmp.sizes());
-  A_out.copy_(A_tmp);
-  resize_output(B_out, B_tmp.sizes());
-  B_out.copy_(B_tmp);
-  return std::tuple<Tensor&, Tensor&>(B_out, A_out);
-}
-
 DEFINE_DISPATCH(ldl_factor_stub);
 
 TORCH_IMPL_FUNC(linalg_ldl_factor_ex_out)
@@ -3986,7 +3768,6 @@
         info, "torch.linalg.ldl_factor_ex", self.dim() == 2);
   }
 }
->>>>>>> 5f960db0
 
 std::tuple<Tensor&, Tensor&> linalg_ldl_factor_out(
     const Tensor& self,
