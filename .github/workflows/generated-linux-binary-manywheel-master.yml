# @generated DO NOT EDIT MANUALLY

# Template is at:    .github/templates/linux_binary_build_workflow.yml.j2
# Generation script: .github/scripts/generate_ci_workflows.py
name: linux-binary-manywheel

on:
  push:
    branches:
      - master
    tags:
      - 'ciflow/trunk/*'
  workflow_dispatch:

env:
  # Needed for conda builds
  ALPINE_IMAGE: "308535385114.dkr.ecr.us-east-1.amazonaws.com/tool/alpine"
  ANACONDA_USER: pytorch
  AWS_DEFAULT_REGION: us-east-1
  BINARY_ENV_FILE: /tmp/env
  BUILD_ENVIRONMENT: linux-binary-manywheel
  BUILDER_ROOT: /builder
  GITHUB_TOKEN: ${{ secrets.GITHUB_TOKEN }}
<<<<<<< HEAD
=======
  IN_CI: 1
>>>>>>> 49c41b87
  PR_LABELS: ${{ toJson(github.event.pull_request.labels.*.name) }}
  PR_NUMBER: ${{ github.event.pull_request.number }}
  PYTORCH_FINAL_PACKAGE_DIR: /artifacts
  PYTORCH_ROOT: /pytorch
  SHA1: ${{ github.event.pull_request.head.sha || github.sha }}
  SKIP_ALL_TESTS: 1
concurrency:
  group: linux-binary-manywheel-${{ github.event.pull_request.number || github.sha }}-${{ github.event_name == 'workflow_dispatch' }}
  cancel-in-progress: true

jobs:
  manywheel-py3_7-cuda10_2-build:
    if: ${{ github.repository_owner == 'pytorch' }}
    runs-on: linux.4xlarge
    timeout-minutes: 240
    env:
      PACKAGE_TYPE: manywheel
      # TODO: This is a legacy variable that we eventually want to get rid of in
      #       favor of GPU_ARCH_VERSION
      DESIRED_CUDA: cu102
      GPU_ARCH_VERSION: 10.2
      GPU_ARCH_TYPE: cuda
      DOCKER_IMAGE: pytorch/manylinux-builder:cuda10.2
      SKIP_ALL_TESTS: 1
      DESIRED_PYTHON: "3.7"
    steps:
      - name: Checkout PyTorch
        uses: pytorch/pytorch/.github/actions/checkout-pytorch@master
      - name: Setup Linux
        uses: ./.github/actions/setup-linux
      - name: Chown workspace
        run: |
          retry () {
              "$@"  || (sleep 1 && "$@") || (sleep 2 && "$@")
          }
          retry docker pull "${ALPINE_IMAGE}"
          # Ensure the working directory gets chowned back to the current user
          docker run --pull=never --rm -v "$(pwd)":/v -w /v "${ALPINE_IMAGE}" chown -R "$(id -u):$(id -g)" .
      - name: Clean workspace
        run: |
          rm -rf "${GITHUB_WORKSPACE}"
          mkdir "${GITHUB_WORKSPACE}"
      - name: "[FB EMPLOYEES] Enable SSH (Click me for login details)"
        uses: seemethere/add-github-ssh-key@v1
        with:
          GITHUB_TOKEN: ${{ secrets.GITHUB_TOKEN }}
      - name: Checkout PyTorch
        uses: zhouzhuojie/checkout@05b13c9a0d21f08f6d5e64a1d5042246d13619d9
        with:
          ref: ${{ github.event_name == 'pull_request' && github.event.pull_request.head.sha || github.sha }}
          submodules: recursive
          path: pytorch
      - name: Clean PyTorch checkout
        run: |
          # Remove any artifacts from the previous checkouts
          git clean -fxd
        working-directory: pytorch
      - name: Checkout pytorch/builder
        uses: zhouzhuojie/checkout@05b13c9a0d21f08f6d5e64a1d5042246d13619d9
        with:
          ref: main
          submodules: recursive
          repository: pytorch/builder
          path: builder
      - name: Clean pytorch/builder checkout
        run: |
          # Remove any artifacts from the previous checkouts
          git clean -fxd
        working-directory: builder
      - name: Pull Docker image
        run: |
          retry () {
              "$@"  || (sleep 1 && "$@") || (sleep 2 && "$@")
          }
          retry docker pull "${DOCKER_IMAGE}"
      - name: Build PyTorch binary
        run: |
          set -x
          mkdir -p artifacts/
          container_name=$(docker run \
            -e BINARY_ENV_FILE \
            -e BUILDER_ROOT \
            -e BUILD_ENVIRONMENT \
            -e BUILD_SPLIT_CUDA \
            -e DESIRED_CUDA \
            -e DESIRED_DEVTOOLSET \
            -e DESIRED_PYTHON \
            -e GITHUB_ACTIONS \
            -e GPU_ARCH_TYPE \
            -e GPU_ARCH_VERSION \
            -e LIBTORCH_VARIANT \
            -e PACKAGE_TYPE \
            -e PYTORCH_FINAL_PACKAGE_DIR \
            -e PYTORCH_ROOT \
            -e SKIP_ALL_TESTS \
            --tty \
            --detach \
            -v "${GITHUB_WORKSPACE}/pytorch:/pytorch" \
            -v "${GITHUB_WORKSPACE}/builder:/builder" \
            -v "${RUNNER_TEMP}/artifacts:/artifacts" \
            -w / \
            "${DOCKER_IMAGE}"
          )
          docker exec -t -w "${PYTORCH_ROOT}" "${container_name}" bash -c "bash .circleci/scripts/binary_populate_env.sh"
          docker exec -t "${container_name}" bash -c "source ${BINARY_ENV_FILE} && bash /builder/manywheel/build.sh"
      - name: Chown artifacts
        if: always()
        run: |
          # Ensure the working directory gets chowned back to the current user
          docker run --rm -v "${RUNNER_TEMP}/artifacts:/v" -w /v "${ALPINE_IMAGE}" chown -R "$(id -u):$(id -g)" .
      - uses: seemethere/upload-artifact-s3@v5
        with:
          name: manywheel-py3_7-cuda10_2
          retention-days: 14
          if-no-files-found: error
          path:
            ${{ runner.temp }}/artifacts/*
      - name: Hold runner for 2 hours or until ssh sessions have drained
        working-directory: pytorch/
        # Always hold for active ssh sessions
        if: always()
        run: .github/scripts/wait_for_ssh_to_drain.sh
      - name: Chown workspace
        if: always()
        run: |
          # Ensure the working directory gets chowned back to the current user
          docker run --rm -v "$(pwd)":/v -w /v "${ALPINE_IMAGE}" chown -R "$(id -u):$(id -g)" .
      - name: Kill containers, clean up images
        if: always()
        run: |
          # ignore expansion of "docker ps -q" since it could be empty
          # shellcheck disable=SC2046
          docker stop $(docker ps -q) || true
          # Prune all of the docker images
          docker system prune -af
  manywheel-py3_7-cuda10_2-test:  # Testing
    if: ${{ github.repository_owner == 'pytorch' }}
    needs: manywheel-py3_7-cuda10_2-build
    runs-on: linux.4xlarge.nvidia.gpu
    timeout-minutes: 240
    env:
      PACKAGE_TYPE: manywheel
      # TODO: This is a legacy variable that we eventually want to get rid of in
      #       favor of GPU_ARCH_VERSION
      DESIRED_CUDA: cu102
      GPU_ARCH_VERSION: 10.2
      GPU_ARCH_TYPE: cuda
      DOCKER_IMAGE: pytorch/manylinux-builder:cuda10.2
      SKIP_ALL_TESTS: 1
      DESIRED_PYTHON: "3.7"
    steps:
      - name: Checkout PyTorch
        uses: pytorch/pytorch/.github/actions/checkout-pytorch@master
      - name: Setup Linux
        uses: ./.github/actions/setup-linux
      - name: Chown workspace
        run: |
          retry () {
              "$@"  || (sleep 1 && "$@") || (sleep 2 && "$@")
          }
          retry docker pull "${ALPINE_IMAGE}"
          # Ensure the working directory gets chowned back to the current user
          docker run --pull=never --rm -v "$(pwd)":/v -w /v "${ALPINE_IMAGE}" chown -R "$(id -u):$(id -g)" .
      - name: Clean workspace
        run: |
          rm -rf "${GITHUB_WORKSPACE}"
          mkdir "${GITHUB_WORKSPACE}"
      - name: "[FB EMPLOYEES] Enable SSH (Click me for login details)"
        uses: seemethere/add-github-ssh-key@v1
        with:
          GITHUB_TOKEN: ${{ secrets.GITHUB_TOKEN }}
      - uses: seemethere/download-artifact-s3@v4
        name: Download Build Artifacts
        with:
          name: manywheel-py3_7-cuda10_2
          path: "${{ runner.temp }}/artifacts/"
      - name: Checkout PyTorch
        uses: zhouzhuojie/checkout@05b13c9a0d21f08f6d5e64a1d5042246d13619d9
        with:
          ref: ${{ github.event_name == 'pull_request' && github.event.pull_request.head.sha || github.sha }}
          submodules: recursive
          path: pytorch
      - name: Clean PyTorch checkout
        run: |
          # Remove any artifacts from the previous checkouts
          git clean -fxd
        working-directory: pytorch
      - name: Checkout pytorch/builder
        uses: zhouzhuojie/checkout@05b13c9a0d21f08f6d5e64a1d5042246d13619d9
        with:
          ref: main
          submodules: recursive
          repository: pytorch/builder
          path: builder
      - name: Clean pytorch/builder checkout
        run: |
          # Remove any artifacts from the previous checkouts
          git clean -fxd
        working-directory: builder
      - uses: nick-fields/retry@71062288b76e2b6214ebde0e673ce0de1755740a
        name: Install nvidia driver, nvidia-docker runtime, set GPU_FLAG
        with:
          timeout_minutes: 10
          max_attempts: 3
          command: |
            set -ex
            pushd pytorch
            bash .github/scripts/install_nvidia_utils_linux.sh
            echo "GPU_FLAG=--gpus all" >> "${GITHUB_ENV}"
            popd
      - name: Pull Docker image
        run: |
          retry () {
              "$@"  || (sleep 1 && "$@") || (sleep 2 && "$@")
          }
          retry docker pull "${DOCKER_IMAGE}"
      - name: Test PyTorch binary
        run: |
          set -x
          # shellcheck disable=SC2086,SC2090
          container_name=$(docker run \
            ${GPU_FLAG:-} \
            -e BINARY_ENV_FILE \
            -e BUILDER_ROOT \
            -e BUILD_ENVIRONMENT \
            -e BUILD_SPLIT_CUDA \
            -e DESIRED_CUDA \
            -e DESIRED_DEVTOOLSET \
            -e DESIRED_PYTHON \
            -e GITHUB_ACTIONS \
            -e GPU_ARCH_TYPE \
            -e GPU_ARCH_VERSION \
            -e LIBTORCH_VARIANT \
            -e PACKAGE_TYPE \
            -e PYTORCH_FINAL_PACKAGE_DIR \
            -e PYTORCH_ROOT \
            -e SKIP_ALL_TESTS \
            --tty \
            --detach \
            -v "${GITHUB_WORKSPACE}/pytorch:/pytorch" \
            -v "${GITHUB_WORKSPACE}/builder:/builder" \
            -v "${RUNNER_TEMP}/artifacts:/final_pkgs" \
            -w / \
            "${DOCKER_IMAGE}"
          )
          docker exec -t -w "${PYTORCH_ROOT}" "${container_name}" bash -c "bash .circleci/scripts/binary_populate_env.sh"
          # Generate test script
          docker exec -t -w "${PYTORCH_ROOT}" -e OUTPUT_SCRIPT="/run.sh" "${container_name}" bash -c "bash .circleci/scripts/binary_linux_test.sh"
          docker exec -t "${container_name}" bash -c "source ${BINARY_ENV_FILE} && bash -x /run.sh"
      - name: Hold runner for 2 hours or until ssh sessions have drained
        working-directory: pytorch/
        # Always hold for active ssh sessions
        if: always()
        run: .github/scripts/wait_for_ssh_to_drain.sh
      - name: Chown workspace
        if: always()
        run: |
          # Ensure the working directory gets chowned back to the current user
          docker run --rm -v "$(pwd)":/v -w /v "${ALPINE_IMAGE}" chown -R "$(id -u):$(id -g)" .
      - name: Kill containers, clean up images
        if: always()
        run: |
          # ignore expansion of "docker ps -q" since it could be empty
          # shellcheck disable=SC2046
          docker stop $(docker ps -q) || true
          # Prune all of the docker images
          docker system prune -af<|MERGE_RESOLUTION|>--- conflicted
+++ resolved
@@ -21,10 +21,6 @@
   BUILD_ENVIRONMENT: linux-binary-manywheel
   BUILDER_ROOT: /builder
   GITHUB_TOKEN: ${{ secrets.GITHUB_TOKEN }}
-<<<<<<< HEAD
-=======
-  IN_CI: 1
->>>>>>> 49c41b87
   PR_LABELS: ${{ toJson(github.event.pull_request.labels.*.name) }}
   PR_NUMBER: ${{ github.event.pull_request.number }}
   PYTORCH_FINAL_PACKAGE_DIR: /artifacts
