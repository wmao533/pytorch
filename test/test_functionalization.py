--- conflicted
+++ resolved
@@ -116,7 +116,7 @@
 
 
 def forward(self, a_1):
-    ones = torch.ops.aten.ones.default([4, 2], dtype = torch.float32, device = device(type='cpu'), pin_memory = False)
+    ones = torch.ops.aten.ones.default([4, 2], device = device(type='cpu'), pin_memory = False)
     view_copy_default = torch.ops.aten.view_copy.default(a_1, [4, 2])
     add_tensor = torch.ops.aten.add.Tensor(view_copy_default, ones);  view_copy_default = ones = None
     view_copy_default_1 = torch.ops.aten.view_copy.default(add_tensor, [4, 2])
@@ -131,7 +131,7 @@
 
 
 def forward(self, a_1):
-    ones = torch.ops.aten.ones.default([4, 2], dtype = torch.float32, device = device(type='cpu'), pin_memory = False)
+    ones = torch.ops.aten.ones.default([4, 2], device = device(type='cpu'), pin_memory = False)
     view_default = torch.ops.aten.view.default(a_1, [4, 2])
     add_tensor = torch.ops.aten.add.Tensor(view_default, ones);  view_default = ones = None
     view_default_1 = torch.ops.aten.view.default(add_tensor, [4, 2])
@@ -156,13 +156,9 @@
 
 
 def forward(self, a_1):
-    ones = torch.ops.aten.ones.default([4, 2], dtype = torch.float32, device = device(type='cpu'), pin_memory = False)
+    ones = torch.ops.aten.ones.default([4, 2], device = device(type='cpu'), pin_memory = False)
     view_copy_default = torch.ops.aten.view_copy.default(a_1, [4, 2]);  a_1 = None
-<<<<<<< HEAD
-    empty_1 = torch.ops.aten.empty.memory_format([], device = device(type='cpu'), pin_memory = False)
-    add_tensor = torch.ops.aten.add.Tensor(view_copy_default, fill_scalar);  view_copy_default = fill_scalar = None
-=======
-    empty = torch.ops.aten.empty.memory_format([], dtype = torch.float32, device = device(type='cpu'), pin_memory = False)
+    empty = torch.ops.aten.empty.memory_format([], device = device(type='cpu'), pin_memory = False)
     add_tensor = torch.ops.aten.add.Tensor(view_copy_default, ones);  view_copy_default = ones = None
     mul_tensor = torch.ops.aten.mul.Tensor(add_tensor, add_tensor);  add_tensor = None
     return mul_tensor
@@ -174,11 +170,10 @@
 
 
 def forward(self, a_1):
-    ones = torch.ops.aten.ones.default([4, 2], dtype = torch.float32, device = device(type='cpu'), pin_memory = False)
+    ones = torch.ops.aten.ones.default([4, 2], device = device(type='cpu'), pin_memory = False)
     view_default = torch.ops.aten.view.default(a_1, [4, 2]);  a_1 = None
-    empty = torch.ops.aten.empty.memory_format([], dtype = torch.float32, device = device(type='cpu'), pin_memory = False)
+    empty = torch.ops.aten.empty.memory_format([], device = device(type='cpu'), pin_memory = False)
     add_tensor = torch.ops.aten.add.Tensor(view_default, ones);  view_default = ones = None
->>>>>>> 1cafb102
     mul_tensor = torch.ops.aten.mul.Tensor(add_tensor, add_tensor);  add_tensor = None
     return mul_tensor
     """)
@@ -212,8 +207,8 @@
 
 
 def forward(self, a_1):
-    empty = torch.ops.aten.empty.memory_format([4], dtype = torch.float32, device = device(type='cpu'), pin_memory = False)
-    empty_1 = torch.ops.aten.empty.memory_format([4], dtype = torch.float32, device = device(type='cpu'), pin_memory = False)
+    empty = torch.ops.aten.empty.memory_format([4], device = device(type='cpu'), pin_memory = False)
+    empty_1 = torch.ops.aten.empty.memory_format([4], device = device(type='cpu'), pin_memory = False)
     aminmax_default = torch.ops.aten.aminmax.default(a_1, dim = 0);  a_1 = None
     getitem = aminmax_default[0]
     getitem_1 = aminmax_default[1];  aminmax_default = None
@@ -286,7 +281,7 @@
 
 
 def forward(self, a_1):
-    ones = torch.ops.aten.ones.default([4, 2], dtype = torch.float32, device = device(type='cpu'), pin_memory = False)
+    ones = torch.ops.aten.ones.default([4, 2], device = device(type='cpu'), pin_memory = False)
     view_copy_default = torch.ops.aten.view_copy.default(a_1, [4, 2])
     add_tensor = torch.ops.aten.add.Tensor(a_1, ones);  ones = None
     copy__default = torch.ops.aten.copy_.default(a_1, add_tensor);  a_1 = None
@@ -300,7 +295,7 @@
 
 
 def forward(self, a_1):
-    ones = torch.ops.aten.ones.default([4, 2], dtype = torch.float32, device = device(type='cpu'), pin_memory = False)
+    ones = torch.ops.aten.ones.default([4, 2], device = device(type='cpu'), pin_memory = False)
     view_default = torch.ops.aten.view.default(a_1, [4, 2])
     add_tensor = torch.ops.aten.add.Tensor(a_1, ones);  ones = None
     copy__default = torch.ops.aten.copy_.default(a_1, add_tensor);  a_1 = None
@@ -389,7 +384,7 @@
 
 
 def forward(self, a_1):
-    empty = torch.ops.aten.empty.memory_format([0], dtype = torch.float32, device = device(type='cpu'), pin_memory = False)
+    empty = torch.ops.aten.empty.memory_format([0], device = device(type='cpu'), pin_memory = False)
     cat_default = torch.ops.aten.cat.default([a_1]);  a_1 = None
     return cat_default
     """)
@@ -410,7 +405,7 @@
 
 
 def forward(self, a_1):
-    ones = torch.ops.aten.ones.default([2], dtype = torch.float32, device = device(type='cpu'), pin_memory = False)
+    ones = torch.ops.aten.ones.default([2], device = device(type='cpu'), pin_memory = False)
     clone_default = torch.ops.aten.clone.default(a_1)
     diagonal_copy_default = torch.ops.aten.diagonal_copy.default(clone_default);  clone_default = None
     add_tensor = torch.ops.aten.add.Tensor(diagonal_copy_default, ones);  diagonal_copy_default = ones = None
@@ -424,7 +419,7 @@
 
 
 def forward(self, a_1):
-    ones = torch.ops.aten.ones.default([2], dtype = torch.float32, device = device(type='cpu'), pin_memory = False)
+    ones = torch.ops.aten.ones.default([2], device = device(type='cpu'), pin_memory = False)
     clone_default = torch.ops.aten.clone.default(a_1)
     diagonal_default = torch.ops.aten.diagonal.default(clone_default);  clone_default = None
     add_tensor = torch.ops.aten.add_.Tensor(diagonal_default, ones);  diagonal_default = ones = None
@@ -447,7 +442,7 @@
 
 
 def forward(self, a_1):
-    ones = torch.ops.aten.ones.default([2], dtype = torch.float32, device = device(type='cpu'), pin_memory = False)
+    ones = torch.ops.aten.ones.default([2], device = device(type='cpu'), pin_memory = False)
     diagonal_copy_default = torch.ops.aten.diagonal_copy.default(a_1)
     add_tensor = torch.ops.aten.add.Tensor(diagonal_copy_default, ones);  diagonal_copy_default = ones = None
     diagonal_scatter_default = torch.ops.aten.diagonal_scatter.default(a_1, add_tensor);  add_tensor = None
@@ -471,7 +466,7 @@
 
 
 def forward(self, a_1):
-    ones = torch.ops.aten.ones.default([2], dtype = torch.float32, device = device(type='cpu'), pin_memory = False)
+    ones = torch.ops.aten.ones.default([2], device = device(type='cpu'), pin_memory = False)
     split_copy_tensor = torch.ops.aten.split_copy.Tensor(a_1, 2)
     getitem = split_copy_tensor[0]
     getitem_1 = split_copy_tensor[1];  split_copy_tensor = None
@@ -502,7 +497,7 @@
 
 
 def forward(self, a_1):
-    ones = torch.ops.aten.ones.default([4], dtype = torch.float32, device = device(type='cpu'), pin_memory = False)
+    ones = torch.ops.aten.ones.default([4], device = device(type='cpu'), pin_memory = False)
     transpose_copy_int = torch.ops.aten.transpose_copy.int(a_1, 1, 0)
     select_copy_int = torch.ops.aten.select_copy.int(transpose_copy_int, 0, 0);  transpose_copy_int = None
     add_tensor = torch.ops.aten.add.Tensor(select_copy_int, ones);  select_copy_int = ones = None
@@ -529,17 +524,9 @@
 
 
 def forward(self, a_1):
-<<<<<<< HEAD
-    view_copy_default = torch.ops.aten.view_copy.default(a_1, [8]);  a_1 = None
-    empty = torch.ops.aten.empty.memory_format([0], dtype = torch.int64, device = device(type='cpu'), pin_memory = False)
-    arange = torch.ops.aten.arange.start_step(0, 4, dtype = torch.int64, layout = torch.strided, device = device(type='cpu'))
-    empty_1 = torch.ops.aten.empty.memory_format([0], dtype = torch.float32, device = device(type='cpu'), pin_memory = False)
-    arange_1 = torch.ops.aten.arange.start_step(0, 4, dtype = torch.float32, layout = torch.strided, device = device(type='cpu'))
-=======
     view_copy_default = torch.ops.aten.view_copy.default(a_1, [8])
-    arange = torch.ops.aten.arange.default(4, layout = torch.strided, device = device(type='cpu'), pin_memory = False)
-    arange_1 = torch.ops.aten.arange.default(4, dtype = torch.float32, layout = torch.strided, device = device(type='cpu'), pin_memory = False)
->>>>>>> 1cafb102
+    arange = torch.ops.aten.arange.default(4, device = device(type='cpu'), pin_memory = False)
+    arange_1 = torch.ops.aten.arange.default(4, dtype = torch.float32, device = device(type='cpu'), pin_memory = False)
     index_put_default = torch.ops.aten.index_put.default(view_copy_default, [arange], arange_1);  view_copy_default = arange = arange_1 = None
     view_copy_default_1 = torch.ops.aten.view_copy.default(index_put_default, [4, 2])
     copy__default = torch.ops.aten.copy_.default(a_1, view_copy_default_1);  a_1 = view_copy_default_1 = None
@@ -562,7 +549,7 @@
 
 
 def forward(self, a_1):
-    ones = torch.ops.aten.ones.default([4, 2], dtype = torch.float32, device = device(type='cpu'), pin_memory = False)
+    ones = torch.ops.aten.ones.default([4, 2], device = device(type='cpu'), pin_memory = False)
     view_copy_default = torch.ops.aten.view_copy.default(a_1, [4, 2])
     add_tensor = torch.ops.aten.add.Tensor(view_copy_default, 1);  view_copy_default = None
     mul_tensor = torch.ops.aten.mul.Tensor(add_tensor, 2)
@@ -660,7 +647,7 @@
 
 
 def forward(self, a_1):
-    ones = torch.ops.aten.ones.default([2, 2], dtype = torch.float32, device = device(type='cpu'), pin_memory = False)
+    ones = torch.ops.aten.ones.default([2, 2], device = device(type='cpu'), pin_memory = False)
     add_tensor = torch.ops.aten.add.Tensor(a_1, a_1);  a_1 = None
     view_copy_default = torch.ops.aten.view_copy.default(add_tensor, [8])
     _reshape_alias_copy_default = torch.ops.aten._reshape_alias_copy.default(view_copy_default, [2, 4], [4, 1]);  view_copy_default = None
@@ -698,7 +685,7 @@
 
 
 def forward(self, a_1):
-    ones = torch.ops.aten.ones.default([2, 2], dtype = torch.float32, device = device(type='cpu'), pin_memory = False)
+    ones = torch.ops.aten.ones.default([2, 2], device = device(type='cpu'), pin_memory = False)
     add_tensor = torch.ops.aten.add.Tensor(a_1, a_1);  a_1 = None
     view_default = torch.ops.aten.view.default(add_tensor, [8])
     _reshape_alias_default = torch.ops.aten._reshape_alias.default(view_default, [2, 4], [4, 1]);  view_default = None
@@ -743,7 +730,7 @@
 
 
 def forward(self, a_1):
-    ones = torch.ops.aten.ones.default([4, 2], dtype = torch.float32, device = device(type='cpu'), pin_memory = False)
+    ones = torch.ops.aten.ones.default([4, 2], device = device(type='cpu'), pin_memory = False)
     view_default = torch.ops.aten.view.default(a_1, [4, 2])
     add_tensor = torch.ops.aten.add.Tensor(view_default, ones);  view_default = ones = None
     view_default_1 = torch.ops.aten.view.default(add_tensor, [4, 2])
@@ -793,17 +780,9 @@
 
 
 def forward(self, a_1):
-<<<<<<< HEAD
-    empty = torch.ops.aten.empty.memory_format([2, 2], device = device(type='cpu'), pin_memory = False)
-    zero_default = torch.ops.aten.zero.default(empty);  empty = None
-    diagonal_copy_default = torch.ops.aten.diagonal_copy.default(zero_default)
-    diagonal_copy_default_1 = torch.ops.aten.diagonal_copy.default(zero_default);  zero_default = None
-    copy_default = torch.ops.aten.copy.default(diagonal_copy_default_1, a_1);  diagonal_copy_default_1 = None
-=======
-    zeros = torch.ops.aten.zeros.default([2, 2], dtype = torch.float32, device = device(type='cpu'), pin_memory = False)
+    zeros = torch.ops.aten.zeros.default([2, 2], device = device(type='cpu'), pin_memory = False)
     diagonal_copy_default = torch.ops.aten.diagonal_copy.default(zeros);  zeros = None
     copy_default = torch.ops.aten.copy.default(diagonal_copy_default, a_1);  diagonal_copy_default = None
->>>>>>> 1cafb102
     add_tensor = torch.ops.aten.add.Tensor(copy_default, a_1);  copy_default = a_1 = None
     return add_tensor
     """)
@@ -814,7 +793,7 @@
 
 
 def forward(self, a_1):
-    zeros = torch.ops.aten.zeros.default([2, 2], dtype = torch.float32, device = device(type='cpu'), pin_memory = False)
+    zeros = torch.ops.aten.zeros.default([2, 2], device = device(type='cpu'), pin_memory = False)
     diagonal_default = torch.ops.aten.diagonal.default(zeros);  zeros = None
     copy_default = torch.ops.aten.copy_.default(diagonal_default, a_1)
     add_tensor = torch.ops.aten.add_.Tensor(diagonal_default, a_1);  a_1 = None
@@ -829,17 +808,9 @@
 
 
 def forward(self, a_1):
-<<<<<<< HEAD
-    empty = torch.ops.aten.empty.memory_format([2, 2], device = device(type='cpu'), pin_memory = False)
-    zero_default = torch.ops.aten.zero.default(empty);  empty = None
-    diagonal_copy_default = torch.ops.aten.diagonal_copy.default(zero_default)
-    diagonal_copy_default_1 = torch.ops.aten.diagonal_copy.default(zero_default);  zero_default = None
-    copy_default = torch.ops.aten.copy.default(diagonal_copy_default_1, a_1);  diagonal_copy_default_1 = None
-=======
-    zeros = torch.ops.aten.zeros.default([2, 2], dtype = torch.float32, device = device(type='cpu'), pin_memory = False)
+    zeros = torch.ops.aten.zeros.default([2, 2], device = device(type='cpu'), pin_memory = False)
     diagonal_copy_default = torch.ops.aten.diagonal_copy.default(zeros);  zeros = None
     copy_default = torch.ops.aten.copy.default(diagonal_copy_default, a_1);  diagonal_copy_default = None
->>>>>>> 1cafb102
     add_tensor = torch.ops.aten.add.Tensor(copy_default, a_1);  copy_default = a_1 = None
     return add_tensor
     """)
@@ -850,7 +821,7 @@
 
 
 def forward(self, a_1):
-    zeros = torch.ops.aten.zeros.default([2, 2], dtype = torch.float32, device = device(type='cpu'), pin_memory = False)
+    zeros = torch.ops.aten.zeros.default([2, 2], device = device(type='cpu'), pin_memory = False)
     diagonal_default = torch.ops.aten.diagonal.default(zeros);  zeros = None
     copy_default = torch.ops.aten.copy_.default(diagonal_default, a_1)
     add_tensor = torch.ops.aten.add_.Tensor(diagonal_default, a_1);  a_1 = None
@@ -865,17 +836,9 @@
 
 
 def forward(self, a_1):
-<<<<<<< HEAD
-    empty = torch.ops.aten.empty.memory_format([2, 2], device = device(type='cpu'), pin_memory = False)
-    zero_default = torch.ops.aten.zero.default(empty);  empty = None
-    diagonal_copy_default = torch.ops.aten.diagonal_copy.default(zero_default)
-    diagonal_copy_default_1 = torch.ops.aten.diagonal_copy.default(zero_default);  zero_default = None
-    copy_default = torch.ops.aten.copy.default(diagonal_copy_default_1, a_1);  diagonal_copy_default_1 = None
-=======
-    zeros = torch.ops.aten.zeros.default([2, 2], dtype = torch.float32, device = device(type='cpu'), pin_memory = False)
+    zeros = torch.ops.aten.zeros.default([2, 2], device = device(type='cpu'), pin_memory = False)
     diagonal_copy_default = torch.ops.aten.diagonal_copy.default(zeros);  zeros = None
     copy_default = torch.ops.aten.copy.default(diagonal_copy_default, a_1);  diagonal_copy_default = None
->>>>>>> 1cafb102
     add_tensor = torch.ops.aten.add.Tensor(copy_default, a_1);  copy_default = a_1 = None
     return add_tensor
     """)
@@ -886,7 +849,7 @@
 
 
 def forward(self, a_1):
-    zeros = torch.ops.aten.zeros.default([2, 2], dtype = torch.float32, device = device(type='cpu'), pin_memory = False)
+    zeros = torch.ops.aten.zeros.default([2, 2], device = device(type='cpu'), pin_memory = False)
     diagonal_default = torch.ops.aten.diagonal.default(zeros);  zeros = None
     copy_default = torch.ops.aten.copy_.default(diagonal_default, a_1)
     add_tensor = torch.ops.aten.add_.Tensor(diagonal_default, a_1);  a_1 = None
@@ -901,17 +864,9 @@
 
 
 def forward(self, a_1):
-<<<<<<< HEAD
-    empty = torch.ops.aten.empty.memory_format([2, 2], device = device(type='cpu'), pin_memory = False)
-    zero_default = torch.ops.aten.zero.default(empty);  empty = None
-    diagonal_copy_default = torch.ops.aten.diagonal_copy.default(zero_default)
-    diagonal_copy_default_1 = torch.ops.aten.diagonal_copy.default(zero_default);  zero_default = None
-    copy_default = torch.ops.aten.copy.default(diagonal_copy_default_1, a_1);  diagonal_copy_default_1 = None
-=======
-    zeros = torch.ops.aten.zeros.default([2, 2], dtype = torch.float32, device = device(type='cpu'), pin_memory = False)
+    zeros = torch.ops.aten.zeros.default([2, 2], device = device(type='cpu'), pin_memory = False)
     diagonal_copy_default = torch.ops.aten.diagonal_copy.default(zeros);  zeros = None
     copy_default = torch.ops.aten.copy.default(diagonal_copy_default, a_1);  diagonal_copy_default = None
->>>>>>> 1cafb102
     add_tensor = torch.ops.aten.add.Tensor(copy_default, a_1);  copy_default = a_1 = None
     return add_tensor
     """)
@@ -922,7 +877,7 @@
 
 
 def forward(self, a_1):
-    zeros = torch.ops.aten.zeros.default([2, 2], dtype = torch.float32, device = device(type='cpu'), pin_memory = False)
+    zeros = torch.ops.aten.zeros.default([2, 2], device = device(type='cpu'), pin_memory = False)
     diagonal_default = torch.ops.aten.diagonal.default(zeros);  zeros = None
     copy_default = torch.ops.aten.copy_.default(diagonal_default, a_1)
     add_tensor = torch.ops.aten.add_.Tensor(diagonal_default, a_1);  a_1 = None
@@ -1159,7 +1114,7 @@
 
 
 def forward(self, a_1):
-    zeros = torch.ops.aten.zeros.default([10], dtype = torch.float32, device = device(type='cpu'), pin_memory = False)
+    zeros = torch.ops.aten.zeros.default([10], device = device(type='cpu'), pin_memory = False)
     select_copy_int = torch.ops.aten.select_copy.int(zeros, 0, 5)
     fill_scalar = torch.ops.aten.fill.Scalar(select_copy_int, 1);  select_copy_int = None
     select_scatter_default = torch.ops.aten.select_scatter.default(zeros, fill_scalar, 0, 5);  zeros = fill_scalar = None
@@ -1172,7 +1127,7 @@
 
 
 def forward(self, a_1):
-    zeros = torch.ops.aten.zeros.default([10], dtype = torch.float32, device = device(type='cpu'), pin_memory = False)
+    zeros = torch.ops.aten.zeros.default([10], device = device(type='cpu'), pin_memory = False)
     select_int = torch.ops.aten.select.int(zeros, 0, 5)
     fill_scalar = torch.ops.aten.fill_.Scalar(select_int, 1);  select_int = None
     return zeros
