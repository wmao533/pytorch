# Owner(s): ["module: ProxyTensor"]

from torch.testing._internal.common_utils import TestCase, run_tests
import torch
import unittest
import warnings
import torch.nn.utils._stateless as stateless
import operator
from collections.abc import Iterable
from torch.testing._internal.common_device_type import instantiate_device_type_tests
from torch.testing._internal.common_methods_invocations import DecorateInfo
from torch.testing._internal.common_methods_invocations import op_db, wrapper_set_seed
from torch._subclasses.fake_tensor import DynamicOutputShapeException

from torch._decomp import decomposition_table
from torch.testing._internal.common_device_type import ops
from torch._C import _disabled_torch_function_impl
from torch.fx.experimental.proxy_tensor import make_fx, DecompositionInterpreter, get_isolated_graphmodule, has_proxy
from torch.utils._pytree import tree_map
from torch import nn
import re

import types
import functools

aten = torch.ops.aten

try:
    import sympy  # noqa: F401
    HAS_SYMPY = True
except ImportError:
    HAS_SYMPY = False
skipIfNoSympy = unittest.skipIf(not HAS_SYMPY, "no sympy")
HAS_CUDA = torch.cuda.is_available()


def process_failures():
    """
    Takes file containing failures like

    FAILED test/test_proxy_tensor.py::TestProxyTensorOpInfoCPU::test_make_fx_symbolic_exhaustive___getitem___cpu_float32 - RuntimeError: aten.size.default - couldn't find symbolic meta function/decomposition  # noqa: B950

    and processes them into a list of opinfo xfails
    """
    f = open('pytest_failures')
    failures = f.readlines()
    failures = [i.strip() for i in failures]

    def process_failure_string(s, matcher):
        out = re.search(matcher, s)
        return out.groups()

    SYMBOLIC_TRACE_MATCH = r'exhaustive_(.*)_cpu.*: (.*)'
    failures = [process_failure_string(s, SYMBOLIC_TRACE_MATCH) for s in failures]

    def create_normalized_name(op):
        if op.variant_test_name == '':
            s = op.name
        else:
            s = f"{op.name}.{op.variant_test_name}"
        return s.replace('.', '_')

    remap_opinfo = {create_normalized_name(op): (op.name, op.variant_test_name) for op in op_db}

    print("symbolic_tensor_failures = {")
    for failure, reason in failures:
        print(f"    xfail{remap_opinfo[failure]},  # {reason}")
    print("}")


def copy_func(f):
    """Based on http://stackoverflow.com/a/6528148/190597 (Glenn Maynard)"""
    g = types.FunctionType(f.__code__, f.__globals__, name=f.__name__,
                           argdefs=f.__defaults__,
                           closure=f.__closure__)
    g = functools.update_wrapper(g, f)
    g.__kwdefaults__ = f.__kwdefaults__
    return g


# Copied from functorch
def xfail(op_name, variant_name='', *, device_type=None, dtypes=None):
    return (op_name, variant_name, device_type, dtypes, True)


def skip(op_name, variant_name='', *, device_type=None, dtypes=None):
    return (op_name, variant_name, device_type, dtypes, False)


def skipOps(test_case_name, base_test_name, to_skip):
    all_opinfos = op_db
    for xfail in to_skip:
        op_name, variant_name, device_type, dtypes, expected_failure = xfail
        matching_opinfos = [o for o in all_opinfos
                            if o.name == op_name and o.variant_test_name == variant_name]
        assert len(matching_opinfos) >= 1, f"Couldn't find OpInfo for {xfail}"
        for opinfo in matching_opinfos:
            decorators = list(opinfo.decorators)
            if expected_failure:
                decorator = DecorateInfo(unittest.expectedFailure,
                                         test_case_name, base_test_name,
                                         device_type=device_type, dtypes=dtypes)
                decorators.append(decorator)
            else:
                decorator = DecorateInfo(unittest.skip("Skipped!"),
                                         test_case_name, base_test_name,
                                         device_type=device_type, dtypes=dtypes)
                decorators.append(decorator)
            opinfo.decorators = tuple(decorators)

    # This decorator doesn't modify fn in any way
    def wrapped(fn):
        return fn
    return wrapped


USE_TORCHVISION = False
try:
    import torchvision
    USE_TORCHVISION = True
except ImportError:
    warnings.warn("Couldn't import torchvision. Some of our tests use it, try "
                  "to install it with commands from pytorch.org, post-fixed with "
                  "`--no-deps` to avoid overwriting the pytorch installation",
                  UserWarning)


def _create_new_input(x):
    if not isinstance(x, torch.Tensor):
        return x
    if x.dtype != torch.float:
        return x + 1
    if x.is_leaf:
        return torch.rand_like(x, requires_grad=x.requires_grad)
    else:
        return torch.rand_like(x)

"""
Delays a cos being executed on the unwraptensor until its used. Simulates a CommTensor used
"""
class UnwrapTensor(torch.Tensor):
    @staticmethod
    def __new__(cls, tensor: torch.Tensor):
        r = torch.Tensor._make_wrapper_subclass(
            cls,
            tensor.size(),
            dtype=tensor.dtype,
            device=tensor.device,
            layout=tensor.layout,
            requires_grad=tensor.requires_grad,
        )
        r._tensor = tensor
        return r

    def __repr__(self):
        # TODO: consider all_gather the local tensors for better debugging
        return f"UnwrapTensor({self._tensor})"

    __torch_function__ = _disabled_torch_function_impl

    @classmethod
    def __torch_dispatch__(cls, func, types, args=(), kwargs=None):
        def unwrap(e):
            ret = e
            if isinstance(e, UnwrapTensor):
                ret = e._tensor.cos()

            return ret

        args = tree_map(unwrap, args)
        kwargs = tree_map(unwrap, kwargs)
        return func(*args, **kwargs)

class TestGenericProxyTensor(TestCase):
    # WARNING: if any of your inputs are index tensors, DO NOT use this
    # function
    def _test(self, f, inps):
        fx_f = make_fx(f, tracing_mode=self.tracing_mode)(*inps)
        new_inps = tree_map(_create_new_input, inps)
        r1 = fx_f(*new_inps)
        r2 = f(*new_inps)
        self.assertEqual(r1, r2)

    def test_make_fx_simple(self):
        def f(x):
            return torch.sin(x)
        self._test(f, (torch.randn(3),))

    def test_scalar_device(self, device='cpu'):
        def f(a, b):
            return a + b
        self._test(f, [torch.randn(3, device=device), torch.tensor(5)])

    def test_isolated_graphmodule(self):
        def is_any_sum(gm):
            return any(node.target == torch.ops.aten.sum.default for node in gm.graph.nodes)

        def is_any_digamma(gm):
            return any(node.target == torch.ops.aten.digamma.default for node in gm.graph.nodes)

        def is_any_sigmoid(gm):
            return any(node.target == torch.ops.aten.sigmoid.default for node in gm.graph.nodes)

        def inner(x):
            return torch.sum(x)

        def f(x):
            gm = get_isolated_graphmodule(inner, (x,), {})
            self.assertTrue(is_any_sum(gm))
            return x + torch.randn(x.shape)

        # get_isolated_graphmodule uses make_fx internally that shouldn't be traced
        # by the outer make_fx call
        traced = make_fx(f)(torch.randn(3))
        self.assertFalse(is_any_sum(traced))

        # When factory functions are used, they should not be traced
        # by the outer make_fx call
        def inner_with_factory():
            val = torch.tensor(float(1))
            val.add_(2)
            return torch.full((10, 10), val).sum()

        def f1(x):
            gm = get_isolated_graphmodule(inner_with_factory, (), {})
            self.assertTrue(is_any_sum(gm))
            return torch.sigmoid(x)

        def f2(x):
            gm = get_isolated_graphmodule(f1, (x,), {})
            self.assertFalse(is_any_sum(gm))
            self.assertTrue(is_any_sigmoid(gm))
            return torch.digamma(x)

        traced = make_fx(f2)(torch.randn(3))
        self.assertFalse(is_any_sum(traced))
        self.assertFalse(is_any_sigmoid(traced))
        self.assertTrue(is_any_digamma(traced))

        # Verify nested make_fx calls don't make factory functions to be leaked
        # into the outer graph
        def f2(x):
            gm = make_fx(f1)(x)
            self.assertFalse(is_any_sum(gm))
            self.assertTrue(is_any_sigmoid(gm))
            return torch.digamma(x)

        traced = make_fx(f2)(torch.randn(3))
        self.assertFalse(is_any_sum(traced))
        self.assertTrue(is_any_sigmoid(traced))
        self.assertTrue(is_any_digamma(traced))

        # Verify interaction with non-ProxyTensor modes
        from torch.testing._internal.logging_tensor import LoggingTensorMode

        def f1_logging(x):
            with LoggingTensorMode():
                gm = get_isolated_graphmodule(inner_with_factory, (), {})
            self.assertTrue(is_any_sum(gm))
            return torch.sigmoid(x)

        def f2_logging(x):
            with LoggingTensorMode(), LoggingTensorMode():
                gm = get_isolated_graphmodule(f1_logging, (x,), {})
            self.assertFalse(is_any_sum(gm))
            self.assertTrue(is_any_sigmoid(gm))
            return torch.digamma(x)

        traced = make_fx(f2_logging)(torch.randn(3))
        self.assertFalse(is_any_sum(traced))
        self.assertFalse(is_any_sigmoid(traced))
        self.assertTrue(is_any_digamma(traced))

        # Verify interaction with another tensor subclass
        # This case currently doesn't work and should raise an error
        # See: https://github.com/pytorch/pytorch/pull/81764#issuecomment-1200472068
        from torch.testing._internal.logging_tensor import LoggingTensor

        def f1_logging_tensor(x):
            gm = get_isolated_graphmodule(inner_with_factory, (), {})
            self.assertTrue(is_any_sum(gm))
            return torch.sigmoid(x)

        def f2_logging_tensor(x):
            x = LoggingTensor(x)
            gm = get_isolated_graphmodule(f1_logging_tensor, (x,), {})
            self.assertFalse(is_any_sum(gm))
            self.assertTrue(is_any_sigmoid(gm))
            return torch.digamma(x)

        traced = make_fx(f2_logging_tensor)(torch.randn(3))
        self.assertFalse(is_any_sum(traced))
        self.assertFalse(is_any_sigmoid(traced))  # this fails, sigmoid is traced with LoggingTensor
        self.assertTrue(is_any_digamma(traced))

    def test_proxy_tensor_mode_with_decomp_table_preserves_proxy(self):
        def f(x):
            y = x.new_zeros(x.size())
            y.copy_(x)
            return y

        def _new_zeros_decomp(inp, size, dtype=None, layout=None, device=None, pin_memory=None):
            return torch.zeros(size, dtype=inp.dtype, device=inp.device)

        factory_func_decomp = {torch.ops.aten.new_zeros.default: _new_zeros_decomp}

        # When new_zeros() decomposes into torch.zero(), we expect ProxyTensorMode
        # to still be (re-entrantly) enabled, so that the `torch.zero()` call
        # returns a ProxyTensor.
        out = make_fx(f, decomposition_table=factory_func_decomp)(torch.ones(2))
        self.assertExpectedInline(out.code, """\



def forward(self, x_1):
    zeros = torch.ops.aten.zeros.default([2], dtype = torch.float32, device = device(type='cpu'), pin_memory = False)
    copy_ = torch.ops.aten.copy_.default(zeros, x_1);  zeros = x_1 = None
    return copy_
    """)

    def test_make_fx_reentrant_dispatch(self):
        def f(x):
            return torch.ops.aten.norm.Scalar(x, 2.0)

        def norm_decomp(x, p=2.0):
            if p != 2.0:
                raise RuntimeError("can't handle with p != 2")
            return torch.sqrt(torch.sum(torch.square(x)))

        decomp = {torch.ops.aten.norm.Scalar: norm_decomp}

        traced = make_fx(f, decomposition_table=decomp, tracing_mode=self.tracing_mode)(torch.rand(3))

        for n in traced.graph.nodes:
            self.assertTrue("square" not in str(n.target))
            self.assertTrue("norm" not in str(n.target))

    @unittest.skipIf(not USE_TORCHVISION, "test requires torchvision")
    def test_resnet18_backward_trace(self):
        mod = torchvision.models.resnet18()

        # An old version of this test called the module directly.  This works
        # for tracing_mode == "real", but for fake tensors, we also have to
        # ensure that the parameters and buffers get wrapped in fake tensors
        # because free fake tensors are not supported.  Fortunately stateless
        # does precisely this for us.
        def f(x, params, buffers):
            for p in params.values():
                p.grad = None
            loss = stateless.functional_call(mod, {**params, **buffers}, (x,)).sum()
            # I could have done this with the functional API, but there is
            # plenty of exercising this; I want to show mutating API still
            # works
            loss.backward()
            return [p.grad for p in params.values()]

        inp = torch.randn(3, 3, 250, 250)
        self._test(f, [inp, dict(mod.named_parameters()), dict(mod.named_buffers())])

    def test_varargs(self):
        def f(*args):
            return sum(args)

        self._test(f, [torch.randn(2), torch.randn(2)])

    def test_proxy_tensor(self):
        def f_grad(x):
            val = x.cos().cos().sum()
            return torch.autograd.grad(val, x)

        def f_backward(x):
            val = x.cos().cos().sum()
            val.backward()
            return x.grad

        for f in [f_grad, f_backward]:
            self._test(f, [torch.randn(3, requires_grad=True)])

    def test_inplace_metadata(self):
        def f(x):
            x = x.clone()
            x.unsqueeze_(-1)
            assert x.shape[-1] == 1
            return x

        self._test(f, [torch.randn(5)])

    def test_mode_tracing_factory_function(self):
        def f(x):
            return x + torch.randn(x.shape)

        # default behavior should trace factory functions
        traced = make_fx(f, tracing_mode=self.tracing_mode)(torch.randn(3))
        self.assertTrue(
            any(
                node.target == aten.randn.default
                for node in traced.graph.nodes
            )
        )

    def test_make_fx_overloads(self):
        def f(x):
            return x.cos() + torch.randn(x.shape)

        traced = make_fx(f, tracing_mode=self.tracing_mode)(torch.randn(3))

        self.assertTrue(all([isinstance(node.target, torch._ops.OpOverload)
                             for node in traced.graph.nodes if node.op == 'call_function']))

    def test_tensor_constants(self):
        def f():
            val = torch.tensor(float('inf'))
            return torch.full((100, 100), val)

        self._test(f, [])

    def test_allclose(self):
        def f(a, b):
            return torch.allclose(a, b)

        self.assertRaisesRegex(
            RuntimeError, "data-dependent",
            lambda: make_fx(f, tracing_mode=self.tracing_mode)(
                torch.zeros(3), torch.zeros(3)
            )
        )

    def test_constant_proxy_tensor_mut(self):
        def f():
            val = torch.tensor(float(1))
            val.add_(2)
            return torch.full((100, 100), val)

        g = make_fx(f, tracing_mode=self.tracing_mode)()
        self.assertEqual(g(), f())
        # In case we mutated shared state in the g graph!
        self.assertEqual(g(), f())

    def test_constant_unbind(self):
        def f():
            val = torch.tensor([2])
            r, = torch.unbind(val, 0)
            return r.item()

        g = make_fx(f, tracing_mode=self.tracing_mode)()
        self.assertEqual(g(), f())

    def test_constant_blowup(self):
        def f():
            val = torch.tensor([2])
            blowup = val.repeat(1000)
            return blowup.sum().item()

        self.assertRaisesRegex(
            RuntimeError, "data-dependent",
            lambda: make_fx(f, tracing_mode=self.tracing_mode)()
        )

    def test_constant_random(self):
        def f():
            val = torch.tensor([2.0])
            val.normal_()
            return val.item()

        self.assertRaisesRegex(
            RuntimeError, "data-dependent",
            lambda: make_fx(f, tracing_mode=self.tracing_mode)()
        )

    def test_decomposition_interpreter(self):
        def fn(x):
            return torch.nn.functional.silu(x)

        x = torch.rand((4, 4))
        fx_module = make_fx(fn, tracing_mode=self.tracing_mode, decomposition_table=None)(x)

        found_silu = False
        for n in fx_module.graph.nodes:
            if n.target == torch.ops.aten.silu or n.target == torch.ops.aten.silu.default:
                found_silu = True

        self.assertTrue(found_silu)

        new_graph = torch.fx.Graph()
        silu_decomp_table = {torch.ops.aten.silu.default: decomposition_table[torch.ops.aten.silu.default]}
        DecompositionInterpreter(
            fx_module,
            new_graph=new_graph,
            decomposition_table=silu_decomp_table,
        ).run(x)

        decomposed_module = torch.fx.GraphModule(fx_module, new_graph)

        for n in decomposed_module.graph.nodes:
            self.assertTrue(n.target != torch.ops.aten.silu)
            self.assertTrue(n.target != torch.ops.aten.silu.default)

        self.assertEqual(fx_module(x), decomposed_module(x))

    def test_make_fx_model_fwd_bwd(self):
        class Foo(torch.nn.Module):
            def __init__(self):
                super().__init__()
                self.linear = torch.nn.Linear(5, 5)

            def forward(self, x):
                return self.linear(x).relu()

        model = Foo()

        def f(x, params):
            out = stateless.functional_call(model, params, x).sum()
            out.backward()
            return list(params.values())
        input = torch.randn(3, 5, requires_grad=True)
        params = dict(model.named_parameters())
        fx_f = make_fx(f, tracing_mode=self.tracing_mode)(input, params)
        # fx may change the order of parameters in list, so using set() to compare
        self.assertTrue(
            torch.allclose(fx_f(input, params)[0], f(input, params)[0])
            or
            torch.allclose(fx_f(input, params)[0], f(input, params)[1])
        )
        self.assertTrue(
            torch.allclose(fx_f(input, params)[1], f(input, params)[0])
            or
            torch.allclose(fx_f(input, params)[1], f(input, params)[1])
        )

    def test_make_fx_model_double_param(self):
        class Emformer(torch.nn.Module):
            def __init__(
                self,
                input_dim: int = 256,
            ) -> None:
                super().__init__()

                self.layer_norm = torch.nn.LayerNorm(input_dim)

            def forward(mod_self, x):  # noqa: B902
                self.assertTrue(isinstance(mod_self.layer_norm.weight, torch.Tensor))
                y = mod_self.layer_norm(x)
                self.assertTrue(isinstance(mod_self.layer_norm.weight, torch.Tensor))
                z = mod_self.layer_norm(y)
                return z


        gm = make_fx(Emformer())(torch.randn(16, 1, 256))
        ops = set([n.target for n in gm.graph.nodes if n.op == 'call_function'])
        self.assertEqual(len(ops), 2)


    def test_make_fx_model_fwd_bwd_wgtupdate(self):
        class Foo(torch.nn.Module):
            def __init__(self):
                super().__init__()
                self.linear = torch.nn.Linear(5, 5)

            def forward(self, x):
                return self.linear(x).relu()

        model = Foo()

        def f(args, params, buffers):
            for p in params.values():
                p.grad = None
            if not isinstance(args, Iterable):
                args = [args]
            params_and_buffers = {**params, **buffers}
            out = stateless.functional_call(model, params_and_buffers, args)
            out.sum().backward()
            return [p - 1e-4 * p.grad for p in params.values()]

        input = torch.randn(3, 5, requires_grad=True)
        params = dict(model.named_parameters())
        buffers = dict(model.named_buffers())
        fx_f = make_fx(f, tracing_mode=self.tracing_mode)(input, params, buffers)
        # fx may change the order of parameters in list, so using set() to compare
        # also there is a numerical difference in results so changing atol from 1e-08 to 1e-03
        self.assertTrue(
            torch.allclose(fx_f(input, params, buffers)[0], f(input, params, buffers)[0], atol=1e-03)
            or
            torch.allclose(fx_f(input, params, buffers)[0], f(input, params, buffers)[1], atol=1e-03)
        )
        self.assertTrue(
            torch.allclose(fx_f(input, params, buffers)[1], f(input, params, buffers)[0], atol=1e-03)
            or
            torch.allclose(fx_f(input, params, buffers)[1], f(input, params, buffers)[1], atol=1e-03)
        )

    def test_trace_subclasses(self):
        def f1(x):
            x = UnwrapTensor(x)
            y = x * 2
            return y

        def f2(x):
            wrapped = UnwrapTensor(x)
            y = x * wrapped
            return y

        inp = [torch.randn(5)]
        self._test(f1, inp)
        self._test(f2, inp)

    def test_partial_decomp(self):
        def f(a, b, c):
            x = torch.addmm(a, b, c)
            y = torch.addmm(a, b, c, beta=2, alpha=1)
            return x + y
        inps = [torch.randn(5, 5), torch.randn(5, 5), torch.randn(5, 5)]
        fx_g = make_fx(f)(*inps)

        def addmm(a, b, c, beta=1, alpha=1):
            if beta == 1 and alpha == 1:
                return NotImplemented
            return beta * a + alpha * (b @ c)

        decomposed_fx = make_fx(f, {aten.addmm.default: addmm})(*inps)

        self.assertEqual(fx_g(*inps), decomposed_fx(*inps))
        self.assertEqual(len([n for n in fx_g.graph.nodes if n.target == aten.addmm.default]), 2)
        self.assertEqual(len([n for n in decomposed_fx.graph.nodes if n.target == aten.addmm.default]), 1)

    def test_decomp_of_capture(self):
        val = torch.randn(5)

        def f(x):
            return x.t() + val.t()

        def nop(x):
            return x.cos()

        traced = make_fx(f, decomposition_table={torch.ops.aten.t.default: nop})(torch.randn(5))
        self.assertEqual(len([n for n in traced.graph.nodes if n.target == torch.ops.aten.t.default]), 0)


    @unittest.skipIf(not HAS_CUDA, 'CUDA-only test')
    def test_amp_cache(self):
        layer = torch.nn.Conv2d(3, 3, 3).cuda()

        def f(x, w):
            return torch.nn.functional.conv2d(x, w, stride=layer.stride)

        inp = torch.randn(4, 3, 10, 10, device='cuda')
        with torch.autocast('cuda'):
            out_graph = make_fx(f)(inp, layer.weight).graph
            out_graph2 = make_fx(f)(inp, layer.weight).graph

        self.assertEqual(len(out_graph.nodes), len(out_graph2.nodes))
        for a, b in zip(out_graph.nodes, out_graph2.nodes):
            self.assertEqual(a.op, b.op)

    def test_has_proxy(self):
        foo = torch.randn(5)

        def f(x):
            self.assertFalse(has_proxy(foo))
            self.assertTrue(has_proxy(x))
            y = x.cos()
            self.assertTrue(has_proxy(y))
            return y

        self.assertFalse(has_proxy(torch.randn(5)))
        make_fx(f)(torch.randn(5))

    def test_strides(self):
        def f(x):
            self.assertTrue(x.is_contiguous())
            self.assertFalse(x.is_contiguous(memory_format=torch.channels_last))
            x = x.permute(0, 3, 1, 2)
            self.assertFalse(x.is_contiguous())
            self.assertTrue(x.is_contiguous(memory_format=torch.channels_last))
            return x
        make_fx(f)(torch.randn(2, 3, 4, 5))

        def f(x):
            self.assertTrue(x.is_contiguous())
            y = x[:, 1]
            self.assertFalse(y.is_contiguous())
            y = x[:, ::2]
            self.assertFalse(y.is_contiguous())
            return x.cos()

        make_fx(f)(torch.randn(2, 3, 4, 5))

class TestGenericProxyTensorReal(TestGenericProxyTensor):
    tracing_mode = "real"


class TestGenericProxyTensorFake(TestGenericProxyTensor):
    tracing_mode = "fake"


def xfail_inherited_tests(tests):
    """
    Given a list of test names which are defined by a superclass of the
    class this decorates, mark them as expected failure.  This is useful
    if you are doing poor man's parameterized tests by subclassing a generic
    test class.
    """
    def deco(cls):
        for t in tests:
            # NB: expectedFailure operates by mutating the method in question,
            # which is why you have to copy the function first
            setattr(cls, t, unittest.expectedFailure(copy_func(getattr(cls, t))))
        return cls
    return deco


@skipIfNoSympy
@xfail_inherited_tests([
    "test_inplace_metadata",
    "test_mode_tracing_factory_function",
    "test_make_fx_overloads",
    "test_make_fx_model_fwd_bwd_wgtupdate",
    "test_make_fx_model_fwd_bwd",
    "test_proxy_tensor",
    "test_resnet18_backward_trace",
    "test_trace_subclasses",
])
class TestGenericProxyTensorSymbolic(TestGenericProxyTensor):
    tracing_mode = "symbolic"


del TestGenericProxyTensor


class TestRealProxyTensor(TestCase):
    pass

class TestFakeProxyTensor(TestCase):
    def test_issue82547(self):
        x = nn.Parameter(torch.randn(3, 3))

        def f():
            return torch.ops.aten.t.default(x)
        self.assertRaisesRegex(Exception, "non-Fake Tensor", lambda: make_fx(f, tracing_mode="fake")())

        class A(torch.Tensor):
            pass

        x = A(torch.randn(3, 3))
        self.assertRaisesRegex(TypeError, "no implementation found", lambda: make_fx(f, tracing_mode="fake")())

    def test_use_fake_and_tensor(self):
        def f(x, y):
            z = torch.tensor([2.0, 3.0])
            return x + y + z

        g = make_fx(f, tracing_mode="fake")(torch.randn(2), torch.randn(2))
        x, y = torch.randn(2), torch.randn(2)
        self.assertEqual(g(x, y), f(x, y))

    def test_alias(self):
        def f(x):
            return torch.ops.aten.alias(x)

        r = str(make_fx(f, tracing_mode="fake")(torch.randn(2)).code).strip()
        # NB: this should not have a detach call
        self.assertExpectedInline(r, """\
def forward(self, x_1):
    alias = torch.ops.aten.alias.default(x_1);  x_1 = None
    return alias""")

def _get_node(fx_g, cond):
    for n in fx_g.graph.nodes:
        if cond(n):
            return n
    raise AssertionError

# TODO: Need to test the guards themselves specifically as well
@skipIfNoSympy
class TestSymbolicTracing(TestCase):
    def _test_dynamic(self, fn, trace_inputs, test_inputs, assert_eq=True):
        """
        Tests fn traced with trace_inputs against test_inputs
        Also returns shape env
        """
        trace_inputs = [torch.randn(shape) for shape in trace_inputs]
        traced_f = make_fx(fn, tracing_mode="symbolic")(*trace_inputs)
        for input in test_inputs:
            input = [torch.randn(shape) for shape in input]
            rx, ry = traced_f(*input), fn(*input)
            if assert_eq:
                self.assertEqual(rx, ry)
        return traced_f.shape_env


    def test_unary(self):
        def f(x):
            assert x.shape[0] < 20
            return x.cos()
        test_inputs = []
        test_inputs.append([(2, 5)])
        test_inputs.append([(6, 8)])
        shape_env = self._test_dynamic(f, [(3, 4)], test_inputs)
        self.assertTrue(shape_env.evaluate_guards_for_args(torch.randn(4, 5)))
        self.assertFalse(shape_env.evaluate_guards_for_args(torch.randn(25, 5)))
        assert len(shape_env.guards) == 1

    def test_binary_broadcast(self):
        def f(a, b):
            c = a * b
            return c

        test_inputs = []
        test_inputs.append([(1, 5), (3, 1)])
        test_inputs.append([(1, 4), (4, 1)])
        shape_env = self._test_dynamic(f, [(1, 2), (3, 1)], test_inputs)
        assert len(shape_env.guards) == 0

    def test_multiply_shape(self):
        def f(a):
            return torch.empty(a.shape[0] * 2)

        r = str(make_fx(f, tracing_mode="symbolic")(torch.empty(4)).code).strip()
        self.assertExpectedInline(r, """\
def forward(self, a_1):
    sym_size = torch.ops.aten.sym_size(a_1, 0);  a_1 = None
    mul = sym_size * 2;  sym_size = None
    empty = torch.ops.aten.empty.memory_format([mul], device = device(type='cpu'), pin_memory = False);  mul = None
    detach = torch.ops.aten.detach.default(empty);  empty = None
    return detach""")

    def test_symint_to_tensor(self):
        def f(a):
            return a / a.shape[0]

        r = str(make_fx(f, tracing_mode="symbolic")(torch.empty(4)).code).strip()
        self.assertExpectedInline(r, """\
def forward(self, a_1):
    sym_size = torch.ops.aten.sym_size(a_1, 0)
    div = torch.ops.aten.div.Tensor(a_1, sym_size);  a_1 = sym_size = None
    return div""")

        r = str(make_fx(f, tracing_mode="symbolic", decomposition_table=decomposition_table)(torch.empty(4)).code).strip()
        self.assertExpectedInline(r, """\
def forward(self, a_1):
    sym_size = torch.ops.aten.sym_size(a_1, 0)
    sym_float = torch.fx.experimental.symbolic_shapes.sym_float(sym_size)
    lt = sym_size < 0
    eq = sym_size == sym_size;  sym_size = None
    div = torch.ops.prims.div.default(a_1, sym_float);  a_1 = sym_float = None
    return div""")

    def test_cat(self):
        def f(a, b):
            val = torch.mul(a, b)
            out = torch.cat([val, val])
            if out.shape[0] * out.shape[1] > 20:
                out = out.cos()
            return out

        test_inputs = []
        test_inputs.append([(1, 5), (6, 1)])
        test_inputs.append([(1, 4), (3, 1)])
        shape_env = self._test_dynamic(f, [(1, 6), (8, 1)], test_inputs)
        self.assertTrue(shape_env.evaluate_guards_for_args(torch.randn(1, 10), torch.randn(6, 1)))
        self.assertFalse(shape_env.evaluate_guards_for_args(torch.randn(1, 2), torch.randn(4, 1)))
        assert len(shape_env.guards) == 1

    def test_new_empty(self):
        def f(a, b):
            return a.new_empty(b.shape[0], b.shape[1] * 2)

        self._test_dynamic(f, [(2, 4), (4, 5)], [[(2, 3), (5, 7)], [(3, 7), (9, 3)]], assert_eq=False)


    def test_expand(self):
        def f(a):
            b = torch.mul(a, a)
            c = b.expand(a.shape)
            return c

        self._test_dynamic(f, [(3,)], [[(3,)], [(4,)], [(2,)]])
        self._test_dynamic(f, [(5, 1)], [[(4, 1)], [(3, 1)], [(6, 1)]])

    def test_symbolic_meta(self):
        def f(a, b):
            d = a.new_empty(a.shape[0] + b.shape[0])
            return d
        fx_g = make_fx(f, tracing_mode="symbolic")(torch.randn(5), torch.randn(4))
        fx_g.graph.eliminate_dead_code()
        fx_g.recompile()
        meta_c = _get_node(fx_g, lambda x: x.target == aten.new_empty.default)
        meta_d = _get_node(fx_g, lambda x: x.target == operator.add)
        self.assertTrue(meta_c.meta['val'].shape[0].get_pyobj() == meta_d.meta['val'].expr)


make_fx_failures = {
    # unknown
    xfail('allclose'),
    xfail('equal'),
    # empty
    skip('new_empty'),
    skip('empty_like'),
    skip('empty'),
    # flaky
    skip('linalg.lstsq', 'grad_oriented'),
    skip('nn.functional.max_unpool1d', '', device_type='cpu'),
    skip('nn.functional.max_unpool2d', '', device_type='cpu'),
    skip('nn.functional.max_unpool3d', '', device_type='cpu'),
    skip('linalg.lstsq'),  # flaky, probably just a precision issue

    # data-dependent control flow
    xfail('cov'),
    xfail('istft'),
    xfail('nn.functional.gaussian_nll_loss'),
    xfail('tensor_split'),
    xfail('corrcoef'),
    xfail('quantile'),
    xfail('nanquantile'),
    xfail('narrow'),

    # Seems like it's creating a sparse tensor that isn't captured by tensor.is_sparse
    xfail('sparse.sampled_addmm'),

    # ???
    xfail('nn.functional.ctc_loss'),
    # proxy tensor doesn't support sparse correctly right now
    skip('to_sparse'),
    # segfaults
    skip('block_diag'),
}

fake_tensor_failures = {
    # FakeTensor fallback doesn't work
    xfail('segment_reduce', 'lengths'),
    xfail('multinomial'),
    xfail('mvlgamma', 'mvlgamma_p_1'),
    xfail('mvlgamma', 'mvlgamma_p_3'),
    xfail('mvlgamma', 'mvlgamma_p_5'),
    xfail('cholesky'),
    xfail('cholesky_inverse'),
    # ASAN failures due to divide by 0
    skip('nn.functional.nll_loss'),
}

symbolic_tensor_failures = {
    # Needs complex-value support
    xfail('polar'),
    xfail('linalg.eig'),
    xfail('linalg.eigvals'),
    xfail('__getitem__', ''),  # aten.size.default - couldn't find symbolic meta function/decomposition
    xfail('__rmatmul__', ''),  # aten.new_empty.default - couldn't find symbolic meta function/decomposition
    xfail('_masked.amax', ''),  # aten._to_copy.default - couldn't find symbolic meta function/decomposition
    xfail('_masked.amin', ''),  # aten._to_copy.default - couldn't find symbolic meta function/decomposition
    xfail('_masked.argmax', ''),  # aten.argmax.default - couldn't find symbolic meta function/decomposition
    xfail('_masked.argmin', ''),  # aten.argmin.default - couldn't find symbolic meta function/decomposition
    xfail('_masked.cumprod', ''),  # aten._to_copy.default - couldn't find symbolic meta function/decomposition
    xfail('_masked.cumsum', ''),  # aten._to_copy.default - couldn't find symbolic meta function/decomposition
    xfail('_masked.log_softmax', ''),  # aten._to_copy.default - couldn't find symbolic meta function/decomposition
    xfail('_masked.logaddexp', ''),  # aten.logaddexp.default - couldn't find symbolic meta function/decomposition
    xfail('_masked.mean', ''),  # ones() received an invalid combination of arguments - got (torch.Size, device=torch.device, ...
    xfail('_masked.median', ''),  # aten.nanmedian.dim - couldn't find symbolic meta function/decomposition
    xfail('_masked.norm', ''),  # aten.linalg_vector_norm.default - couldn't find symbolic meta function/decomposition
    xfail('_masked.normalize', ''),  # aten.linalg_vector_norm.default - couldn't find symbolic meta function/decomposition
    xfail('_masked.prod', ''),  # aten._to_copy.default - couldn't find symbolic meta function/decomposition
    xfail('_masked.softmax', ''),  # aten._to_copy.default - couldn't find symbolic meta function/decomposition
    xfail('_masked.softmin', ''),  # aten._to_copy.default - couldn't find symbolic meta function/decomposition
    xfail('_masked.std', ''),  # ones() received an invalid combination of arguments - got (torch.Size, device=torch.device, d...
    xfail('_masked.sum', ''),  # aten._to_copy.default - couldn't find symbolic meta function/decomposition
    xfail('_masked.var', ''),  # ones() received an invalid combination of arguments - got (torch.Size, device=torch.device, d...
    xfail('addmm', ''),  # aten.mm.default - couldn't find symbolic meta function/decomposition
    xfail('addmm', 'decomposed'),  # aten.mm.default - couldn't find symbolic meta function/decomposition
    xfail('addmv', ''),  # aten.addmv.default - couldn't find symbolic meta function/decomposition
    xfail('addr', ''),  # aten.size.default - couldn't find symbolic meta function/decomposition
    xfail('all', ''),  # aten.size.default - couldn't find symbolic meta function/decomposition
    xfail('aminmax', ''),  # aten.aminmax.default - couldn't find symbolic meta function/decomposition
    xfail('argmax', ''),  # aten.argmax.default - couldn't find symbolic meta function/decomposition
    xfail('argmin', ''),  # aten.argmin.default - couldn't find symbolic meta function/decomposition
    xfail('argsort', ''),  # aten.sort.default - couldn't find symbolic meta function/decomposition
    xfail('argwhere', ''),  # aten.nonzero.default - couldn't find symbolic meta function/decomposition
    xfail('as_strided', ''),  # aten.as_strided.default - couldn't find symbolic meta function/decomposition
    xfail('as_strided_scatter', ''),  # aten.as_strided_scatter.default - couldn't find symbolic meta function/decomposition
    xfail('baddbmm', ''),  # aten.baddbmm.default - couldn't find symbolic meta function/decomposition
    xfail('bernoulli', ''),  # aten.bernoulli.default - couldn't find symbolic meta function/decomposition
    xfail('bmm', ''),  # aten.bmm.default - couldn't find symbolic meta function/decomposition
    xfail('bucketize', ''),  # aten.bucketize.Tensor - couldn't find symbolic meta function/decomposition
    xfail('cartesian_prod', ''),  # Tensors of type TensorImpl do not have numel
    xfail('cdist', ''),  # aten.size.default - couldn't find symbolic meta function/decomposition
    xfail('cholesky_solve', ''),  # Could not run 'aten::_cholesky_solve_helper' with arguments from the 'Meta' back...
    xfail('chunk', ''),  # aten.size.default - couldn't find symbolic meta function/decomposition
    xfail('clone', ''),  # aten.clone.default - couldn't find symbolic meta function/decomposition
    xfail('column_stack', ''),  # Tensors of type TensorImpl do not have numel
    xfail('constant_pad_nd', ''),  # aten.fill.Scalar - couldn't find symbolic meta function/decomposition
    xfail('count_nonzero', ''),  # Could not run 'aten::count_nonzero.dim_IntList' with arguments from the 'Meta' ba...
    xfail('cross', ''),  # aten.linalg_cross.default - couldn't find symbolic meta function/decomposition
    xfail('cummax', ''),  # aten.cummax.default - couldn't find symbolic meta function/decomposition
    xfail('cummin', ''),  # aten.cummin.default - couldn't find symbolic meta function/decomposition
    xfail('cumprod', ''),  # aten.cumprod.default - couldn't find symbolic meta function/decomposition
    xfail('cumsum', ''),  # aten.cumsum.default - couldn't find symbolic meta function/decomposition
    xfail('cumulative_trapezoid', ''),  # aten.slice.Tensor - couldn't find symbolic meta function/decomposition
    xfail('deg2rad', ''),  # aten.deg2rad.default - couldn't find symbolic meta function/decomposition
    xfail('diag_embed', ''),  # aten.diag_embed.default - couldn't find symbolic meta function/decomposition
    xfail('diagonal', ''),  # aten.diagonal.default - couldn't find symbolic meta function/decomposition
    xfail('diagonal_scatter', ''),  # aten.diagonal_scatter.default - couldn't find symbolic meta function/decomposition
    xfail('diff', ''),  # aten.empty_like.default - couldn't find symbolic meta function/decomposition
    xfail('dist', ''),  # aten.dist.default - couldn't find symbolic meta function/decomposition
    xfail('dsplit', ''),  # aten.slice.Tensor - couldn't find symbolic meta function/decomposition
    xfail('einsum', ''),  # aten.size.default - couldn't find symbolic meta function/decomposition
    xfail('expand_as', ''),  # aten.size.default - couldn't find symbolic meta function/decomposition
    xfail('fft.fft2', ''),  # aten.size.default - couldn't find symbolic meta function/decomposition
    xfail('fft.fft', ''),  # aten.size.default - couldn't find symbolic meta function/decomposition
    xfail('fft.fftn', ''),  # aten.size.default - couldn't find symbolic meta function/decomposition
    xfail('fft.fftshift', ''),  # aten.size.default - couldn't find symbolic meta function/decomposition
    xfail('fft.hfft2', ''),  # aten.size.default - couldn't find symbolic meta function/decomposition
    xfail('fft.hfft', ''),  # aten._to_copy.default - couldn't find symbolic meta function/decomposition
    xfail('fft.hfftn', ''),  # aten.size.default - couldn't find symbolic meta function/decomposition
    xfail('fft.ifft2', ''),  # aten.size.default - couldn't find symbolic meta function/decomposition
    xfail('fft.ifft', ''),  # aten.size.default - couldn't find symbolic meta function/decomposition
    xfail('fft.ifftn', ''),  # aten.size.default - couldn't find symbolic meta function/decomposition
    xfail('fft.ifftshift', ''),  # aten.size.default - couldn't find symbolic meta function/decomposition
    xfail('fft.ihfft2', ''),  # aten.size.default - couldn't find symbolic meta function/decomposition
    xfail('fft.ihfft', ''),  # aten.size.default - couldn't find symbolic meta function/decomposition
    xfail('fft.ihfftn', ''),  # aten.size.default - couldn't find symbolic meta function/decomposition
    xfail('fft.irfft2', ''),  # aten.size.default - couldn't find symbolic meta function/decomposition
    xfail('fft.irfft', ''),  # aten._to_copy.default - couldn't find symbolic meta function/decomposition
    xfail('fft.irfftn', ''),  # aten.size.default - couldn't find symbolic meta function/decomposition
    xfail('fft.rfft2', ''),  # aten.size.default - couldn't find symbolic meta function/decomposition
    xfail('fft.rfft', ''),  # aten.size.default - couldn't find symbolic meta function/decomposition
    xfail('fft.rfftn', ''),  # aten.size.default - couldn't find symbolic meta function/decomposition
    xfail('fill', ''),  # The underlying op of 'aten.stride' has no overload name '_schema'
    xfail('flatten', ''),  # aten.size.default - couldn't find symbolic meta function/decomposition
    xfail('unflatten', ''),  # RuntimeError: Trying to call aten.size on a tensor with symbolic shapes...
    xfail('frexp', ''),  # aten.frexp.Tensor - couldn't find symbolic meta function/decomposition
    xfail('full_like', ''),  # aten.full_like.default - couldn't find symbolic meta function/decomposition
    xfail('gather', ''),  # aten.gather.default - couldn't find symbolic meta function/decomposition
    xfail('geqrf', ''),  # aten.geqrf.default - couldn't find symbolic meta function/decomposition
    xfail('gradient', ''),  # aten.size.default - couldn't find symbolic meta function/decomposition
    xfail('histc', ''),  # Could not run 'aten::histc' with arguments from the 'Meta' backend. This could be because...
    xfail('histogram', ''),  # Could not run 'aten::histogram.bin_ct' with arguments from the 'Meta' backend. This c...
    xfail('histogramdd', ''),  # aten._histogramdd_bin_edges.default - couldn't find symbolic meta function/decomposition
    xfail('hsplit', ''),  # aten.size.default - couldn't find symbolic meta function/decomposition
    xfail('i0', ''),  # aten.i0.default - couldn't find symbolic meta function/decomposition
    xfail('index_add', ''),  # Float
    xfail('index_copy', ''),  # Expected a long tensor for index, but got Float
    xfail('index_fill', ''),  # aten.index_fill.int_Scalar - couldn't find symbolic meta function/decomposition
    xfail('index_put', ''),  # aten.index_put.default - couldn't find symbolic meta function/decomposition
    xfail('index_reduce', ''),  # Float
    xfail('inner', ''),  # aten.size.default - couldn't find symbolic meta function/decomposition
    xfail('isclose', ''),  # The underlying op of 'aten.stride' has no overload name '_schema'
    xfail('isin', ''),  # aten.isin.Tensor_Tensor - couldn't find symbolic meta function/decomposition
    xfail('isreal', ''),  # aten.empty_like.default - couldn't find symbolic meta function/decomposition
    xfail('kron', ''),  # aten.size.default - couldn't find symbolic meta function/decomposition
    xfail('kthvalue', ''),  # aten.kthvalue.default - couldn't find symbolic meta function/decomposition
    xfail('lerp', ''),  # aten.lerp.Scalar - couldn't find symbolic meta function/decomposition
    xfail('linalg.cholesky', ''),  # aten.linalg_cholesky_ex.default - couldn't find symbolic meta function/decomposition
    xfail('linalg.cholesky_ex', ''),  # aten.linalg_cholesky_ex.default - couldn't find symbolic meta function/decomposition
    xfail('linalg.cond', ''),  # Tensors of type TensorImpl do not have numel
    xfail('linalg.cross', ''),  # aten.linalg_cross.default - couldn't find symbolic meta function/decomposition
    xfail('linalg.det', ''),  # aten._linalg_det.default - couldn't find symbolic meta function/decomposition
    xfail('linalg.det', 'singular'),  # aten._linalg_det.default - couldn't find symbolic meta function/decomposition
    xfail('linalg.eigh', ''),  # aten._linalg_eigh.default - couldn't find symbolic meta function/decomposition
    xfail('linalg.eigvalsh', ''),  # aten._linalg_eigh.default - couldn't find symbolic meta function/decomposition
    xfail('linalg.householder_product', ''),  # aten.linalg_householder_product.default - couldn't find symbolic meta funct...
    xfail('linalg.inv', ''),  # aten.linalg_inv_ex.default - couldn't find symbolic meta function/decomposition
    xfail('linalg.inv_ex', ''),  # aten.linalg_inv_ex.default - couldn't find symbolic meta function/decomposition
    xfail('linalg.ldl_factor', ''),  # aten.linalg_ldl_factor_ex.default - couldn't find symbolic meta function/decomposition
    xfail('linalg.ldl_factor_ex', ''),  # aten.linalg_ldl_factor_ex.default - couldn't find symbolic meta function/decompos...
    xfail('linalg.ldl_solve', ''),  # aten.linalg_ldl_solve.default - couldn't find symbolic meta function/decomposition
    xfail('linalg.lu', ''),  # aten.linalg_lu.default - couldn't find symbolic meta function/decomposition
    xfail('linalg.lu_factor', ''),  # aten.linalg_lu_factor_ex.default - couldn't find symbolic meta function/decomposition
    xfail('linalg.lu_factor_ex', ''),  # aten.linalg_lu_factor_ex.default - couldn't find symbolic meta function/decomposition
    xfail('linalg.lu_solve', ''),  # aten.linalg_lu_solve.default - couldn't find symbolic meta function/decomposition
    xfail('linalg.matrix_power'),  # RuntimeError: Trying to call aten.size on a tensor with symbolic shape
    xfail('linalg.matrix_norm', ''),  # aten.linalg_vector_norm.default - couldn't find symbolic meta function/decomposition
    xfail('linalg.matrix_rank', ''),  # aten.size.default - couldn't find symbolic meta function/decomposition
    xfail('linalg.matrix_rank', 'hermitian'),  # aten.size.default - couldn't find symbolic meta function/decomposition
    xfail('linalg.multi_dot', ''),  # aten.size.default - couldn't find symbolic meta function/decomposition
    xfail('linalg.norm', ''),  # TensorImpl do not have numel
    xfail('linalg.norm', 'subgradients_at_zero'),  # TensorImpl do not have numel
    xfail('linalg.pinv', ''),  # aten.linalg_pinv.atol_rtol_tensor - couldn't find symbolic meta function/decomposition
    xfail('linalg.pinv', 'singular'),  # aten.linalg_cholesky_ex.default - couldn't find symbolic meta function/decomposition
    xfail('linalg.pinv', 'hermitian'),  # aten.linalg_pinv.atol_rtol_tensor - couldn't find symbolic meta function/decompo...
    xfail('linalg.qr', ''),  # aten.linalg_qr.default - couldn't find symbolic meta function/decomposition
    xfail('linalg.slogdet', ''),  # aten._linalg_slogdet.default - couldn't find symbolic meta function/decomposition
    xfail('linalg.solve', ''),  # aten._linalg_solve_ex.default - couldn't find symbolic meta function/decomposition
    xfail('linalg.solve_ex', ''),  # aten._linalg_solve_ex.default - couldn't find symbolic meta function/decomposition
    xfail('linalg.solve_triangular', ''),  # aten.linalg_solve_triangular.default - couldn't find symbolic meta function/de...
    xfail('linalg.svd', ''),  # aten._linalg_svd.default - couldn't find symbolic meta function/decomposition
    xfail('linalg.svdvals', ''),  # aten._linalg_svd.default - couldn't find symbolic meta function/decomposition
    xfail('linalg.tensorinv', ''),  # aten.size.default - couldn't find symbolic meta function/decomposition
    xfail('linalg.tensorsolve', ''),  # aten.size.default - couldn't find symbolic meta function/decomposition
    xfail('linalg.vander', ''),  # aten.size.default - couldn't find symbolic meta function/decomposition
    xfail('linalg.vector_norm', ''),  # TensorImpl do not have numel
    xfail('logaddexp2', ''),  # aten.logaddexp2.default - couldn't find symbolic meta function/decomposition
    xfail('logaddexp', ''),  # aten.logaddexp.default - couldn't find symbolic meta function/decomposition
    xfail('logcumsumexp', ''),  # aten.logcumsumexp.default - couldn't find symbolic meta function/decomposition
    xfail('logdet', ''),  # aten.size.default - couldn't find symbolic meta function/decomposition
    xfail('lu', ''),  # aten.linalg_lu_factor_ex.default - couldn't find symbolic meta function/decomposition
    xfail('lu_solve', ''),  # aten.linalg_lu_solve.default - couldn't find symbolic meta function/decomposition
    xfail('lu_unpack', ''),  # aten.lu_unpack.default - couldn't find symbolic meta function/decomposition
    xfail('masked_fill', ''),  # expected predicate to be bool, got torch.float32
    xfail('masked_scatter', ''),  # aten.masked_scatter.default - couldn't find symbolic meta function/decomposition
    xfail('masked_select', ''),  # aten.masked_select.default - couldn't find symbolic meta function/decomposition
    xfail('matmul', ''),  # aten.new_empty.default - couldn't find symbolic meta function/decomposition
    xfail('matrix_exp', ''),  # aten.linalg_matrix_exp.default - couldn't find symbolic meta function/decomposition
    xfail('max', 'reduction_with_dim'),  # aten.max.dim - couldn't find symbolic meta function/decomposition
    xfail('median', ''),  # Could not run 'aten::median' with arguments from the 'Meta' backend. This could be becau...
    xfail('meshgrid', 'list_of_tensors'),  # Tensors of type TensorImpl do not have numel
    xfail('meshgrid', 'variadic_tensors'),  # Tensors of type TensorImpl do not have numel
    xfail('min', 'reduction_with_dim'),  # aten.min.dim - couldn't find symbolic meta function/decomposition
    xfail('mm', ''),  # aten.mm.default - couldn't find symbolic meta function/decomposition
    xfail('mode', ''),  # aten.mode.default - couldn't find symbolic meta function/decomposition
    xfail('msort', ''),  # aten.sort.default - couldn't find symbolic meta function/decomposition
    xfail('nanquantile', ''),  # Could not run 'aten::equal' with arguments from the 'Meta' backend.
    xfail('narrow', ''),  # aten.size.default - couldn't find symbolic meta function/decomposition
    xfail('nn.functional.adaptive_avg_pool1d', ''),  # aten.size.default - couldn't find symbolic meta function/decomposition
    xfail('nn.functional.adaptive_avg_pool2d', ''),  # argument 'size' must be tuple of ints, but found element o...
    xfail('nn.functional.adaptive_avg_pool3d', ''),  # aten._adaptive_avg_pool3d.default - couldn't find symbolic meta func...
    xfail('nn.functional.adaptive_max_pool1d', ''),  # aten.size.default - couldn't find symbolic meta function/decomposition
    xfail('nn.functional.adaptive_max_pool2d', ''),  # aten.adaptive_max_pool2d.default - couldn't find symbolic meta funct...
    xfail('nn.functional.adaptive_max_pool3d', ''),  # argument 'output_size' (position 2) must be tupl...
    xfail('nn.functional.avg_pool1d', ''),  # aten.size.default - couldn't find symbolic meta function/decomposition
    xfail('nn.functional.avg_pool2d', ''),  # aten.avg_pool2d.default - couldn't find symbolic meta function/decomposition
    xfail('nn.functional.avg_pool3d', ''),  # aten.avg_pool3d.default - couldn't find symbolic meta function/decomposition
    xfail('nn.functional.batch_norm', ''),  # aten.size.default - couldn't find symbolic meta function/decomposition
    xfail('nn.functional.bilinear', ''),  # aten.size.default - couldn't find symbolic meta function/decomposition
    xfail('nn.functional.binary_cross_entropy', ''),  # aten.new_empty.default - couldn't find symbolic meta function/decom...
    xfail('nn.functional.conv1d', ''),  # aten.convolution.default - couldn't find symbolic meta function/decomposition
    xfail('nn.functional.conv2d', ''),  # aten.convolution.default - couldn't find symbolic meta function/decomposition
    xfail('nn.functional.cosine_embedding_loss', ''),  # The underlying op of 'aten.stride' has no overload name '_schema'
    xfail('nn.functional.cosine_similarity', ''),  # aten.size.default - couldn't find symbolic meta function/decomposition
    xfail('nn.functional.cross_entropy', ''),  # aten.size.default - couldn't find symbolic meta function/decomposition
    xfail('nn.functional.dropout2d', ''),  # Tensors of type TensorImpl do not have numel
    xfail('nn.functional.dropout3d', ''),  # Tensors of type TensorImpl do not have numel
    xfail('nn.functional.dropout', ''),  # Tensors of type TensorImpl do not have numel
    xfail('nn.functional.embedding_bag', ''),  # aten._embedding_bag_forward_only.default - couldn't find symbolic meta fun...
    xfail('nn.functional.embedding', ''),  # argument 'size' must be tuple of ints, but found element of type tor...
    xfail('nn.functional.feature_alpha_dropout', 'with_train'),  # Tensors of type TensorImpl do not have numel
    xfail('nn.functional.fractional_max_pool2d', ''),  # argument 'size' must be tuple of ints, but found element of t...
    xfail('nn.functional.fractional_max_pool3d', ''),  # argument 'size' must be tuple of ints, but found element of t...
    xfail('nn.functional.glu', ''),  # aten.glu.default - couldn't find symbolic meta function/decomposition
    xfail('nn.functional.grid_sample', ''),  # aten.grid_sampler_2d.default - couldn't find symbolic meta function/decompos...
    xfail('nn.functional.group_norm', ''),  # 'torch._C.SymIntNode' and 'int'
    xfail('nn.functional.hinge_embedding_loss', ''),  # aten.empty_like.default - couldn't find symbolic meta function/deco...
    xfail('nn.functional.instance_norm', ''),  # aten.size.default - couldn't find symbolic meta function/decomposition
    xfail('nn.functional.interpolate', 'area'),  # aten.size.default - couldn't find symbolic meta function/decomposition
    xfail('nn.functional.interpolate', 'bicubic'),  # aten.upsample_bicubic2d.vec - couldn't find symbolic meta function/d...
    xfail('nn.functional.interpolate', 'bilinear'),  # aten.upsample_bilinear2d.vec - couldn't find symbolic meta function...
    xfail('nn.functional.interpolate', 'linear'),  # aten.upsample_linear1d.vec - couldn't find symbolic meta function/dec...
    xfail('nn.functional.interpolate', 'nearest'),  # aten.upsample_nearest1d.vec - couldn't find symbolic meta function/d...
    xfail('nn.functional.interpolate', 'trilinear'),  # aten.upsample_trilinear3d.vec - couldn't find symbolic meta functi...
    xfail('nn.functional.linear', ''),  # aten.mv.default - couldn't find symbolic meta function/decomposition
    xfail('nn.functional.local_response_norm', ''),  # Tensors of type TensorImpl do not have numel
    xfail('nn.functional.margin_ranking_loss', ''),  # The underlying op of 'aten.stride' has no overload name '_schema'
    xfail('nn.functional.max_pool1d', ''),  # Trying to call aten.size on a tensor with symbolic shapes.
    xfail('nn.functional.max_pool2d', ''),  # aten.max_pool2d_with_indices.default - couldn't find symbolic meta function/d...
    xfail('nn.functional.max_pool3d', ''),  # aten.max_pool3d_with_indices.default - couldn't find symbolic meta function/d...
    xfail('nn.functional.max_unpool1d', 'grad'),  # aten.max_unpool2d.default - couldn't find symbolic meta function/decom...
    xfail('nn.functional.max_unpool2d', 'grad'),  # aten.max_unpool2d.default - couldn't find symbolic meta function/decom...
    xfail('nn.functional.max_unpool3d', 'grad'),  # aten.max_unpool3d.default - couldn't find symbolic meta function/decom...
    xfail('nn.functional.multi_margin_loss', ''),  # Could not run 'aten::multi_margin_loss' with arguments from the...
    xfail('nn.functional.multilabel_margin_loss', ''),  # Could not run 'aten::multilabel_margin_loss_forward' with ...
    xfail('nn.functional.normalize', ''),  # aten.size.default - couldn't find symbolic meta function/decomposition
    xfail('nn.functional.pad', 'circular'),  # aten.size.default - couldn't find symbolic meta function/decomposition
    xfail('nn.functional.pad', 'constant'),  # aten.fill.Scalar - couldn't find symbolic meta function/decomposition
    xfail('nn.functional.pad', 'reflect'),  # aten.reflection_pad1d.default - couldn't find symbolic meta function/decompo...
    xfail('nn.functional.pad', 'replicate'),  # aten.replication_pad1d.default - couldn't find symbolic meta function/deco...
    xfail('nn.functional.pdist', ''),  # Could not run 'aten::_pdist_forward' with arguments from the 'Meta' backend...
    xfail('nn.functional.pixel_shuffle', ''),  # aten.pixel_shuffle.default - couldn't find symbolic meta function/decompos...
    xfail('nn.functional.pixel_unshuffle', ''),  # aten.pixel_unshuffle.default - couldn't find symbolic meta function/deco...
    xfail('nn.functional.poisson_nll_loss', ''),  # The underlying op of 'aten.stride' has no overload name '_schema'
    xfail('nn.functional.rrelu', ''),  # aten.empty_like.default - couldn't find symbolic meta function/decomposition
    xfail('nn.functional.smooth_l1_loss', ''),  # aten.size.default - couldn't find symbolic meta function/decomposition
    xfail('nn.functional.unfold', ''),  # aten.im2col.default - couldn't find symbolic meta function/decomposition
    xfail('nn.functional.upsample_bilinear', ''),  # aten.upsample_bilinear2d.vec - couldn't find symbolic meta function/de...
    xfail('nn.functional.upsample_nearest', ''),  # aten.upsample_nearest1d.vec - couldn't find symbolic meta function/deco...
    xfail('norm', ''),  # TensorImpl does not have numel
    xfail('norm', 'nuc'),  # aten._linalg_svd.default - couldn't find symbolic meta function/decomposition
    xfail('normal', ''),  # aten.normal.Tensor_Tensor - couldn't find symbolic meta function/decomposition
    xfail('normal', 'number_mean'),  # aten.normal.float_Tensor - couldn't find symbolic meta function/decomposition
    xfail('ones_like', ''),  # aten.ones_like.default - couldn't find symbolic meta function/decomposition
    xfail('ormqr', ''),  # aten.ormqr.default - couldn't find symbolic meta function/decomposition
    xfail('outer', ''),  # aten.size.default - couldn't find symbolic meta function/decomposition
    xfail('pca_lowrank', ''),  # aten.mm.default - couldn't find symbolic meta function/decomposition
    xfail('pinverse', ''),  # aten.linalg_pinv.atol_rtol_tensor - couldn't find symbolic meta function/decomposition
    xfail('polygamma', 'polygamma_n_0'),  # aten.polygamma.default - couldn't find symbolic meta function/decomposition
    xfail('polygamma', 'polygamma_n_1'),  # aten.polygamma.default - couldn't find symbolic meta function/decomposition
    xfail('polygamma', 'polygamma_n_2'),  # aten.polygamma.default - couldn't find symbolic meta function/decomposition
    xfail('polygamma', 'polygamma_n_3'),  # aten.polygamma.default - couldn't find symbolic meta function/decomposition
    xfail('polygamma', 'polygamma_n_4'),  # aten.polygamma.default - couldn't find symbolic meta function/decomposition
    xfail('put', ''),  # aten.clone.default - couldn't find symbolic meta function/decomposition
    xfail('quantile', ''),  # Could not run 'aten::equal' with arguments from the 'Meta' backend.
    xfail('qr', ''),  # aten.linalg_qr.default - couldn't find symbolic meta function/decomposition
    xfail('rad2deg', ''),  # aten.rad2deg.default - couldn't find symbolic meta function/decomposition
    xfail('rand_like', ''),  # aten.randn_like.default - couldn't find symbolic meta function/decomposition
    xfail('randint_like', ''),  # aten.randint_like.default - couldn't find symbolic meta function/decomposition
    xfail('randn_like', ''),  # aten.randn_like.default - couldn't find symbolic meta function/decomposition
    xfail('renorm', ''),  # aten.renorm.default - couldn't find symbolic meta function/decomposition
    xfail('reshape_as', ''),  # aten.size.default - couldn't find symbolic meta function/decomposition
    xfail('reshape', ''),  # Tensors of type TensorImpl do not have numel
    xfail('resize_', ''),  # aten.clone.default - couldn't find symbolic meta function/decomposition
    xfail('resize_as_', ''),  # aten.clone.default - couldn't find symbolic meta function/decomposition
    xfail('roll', ''),  # Tensors of type TensorImpl do not have numel
    xfail('round', ''),  # aten.round.default - couldn't find symbolic meta function/decomposition
    xfail('round', 'decimals_0'),  # aten.round.decimals - couldn't find symbolic meta function/decomposition
    xfail('round', 'decimals_3'),  # aten.round.decimals - couldn't find symbolic meta function/decomposition
    xfail('round', 'decimals_neg_3'),  # aten.round.decimals - couldn't find symbolic meta function/decomposition
    xfail('scatter_add', ''),  # aten.scatter_add.default - couldn't find symbolic meta function/decomposition
    xfail('scatter', ''),  # aten.scatter.src - couldn't find symbolic meta function/decomposition
    xfail('scatter_reduce', 'amax'),  # aten.scatter_reduce.two - couldn't find symbolic meta function/decomposition
    xfail('scatter_reduce', 'amin'),  # aten.scatter_reduce.two - couldn't find symbolic meta function/decomposition
    xfail('scatter_reduce', 'mean'),  # aten.scatter_reduce.two - couldn't find symbolic meta function/decomposition
    xfail('scatter_reduce', 'prod'),  # aten.scatter_reduce.two - couldn't find symbolic meta function/decomposition
    xfail('scatter_reduce', 'sum'),  # aten.scatter_reduce.two - couldn't find symbolic meta function/decomposition
    xfail('searchsorted', ''),  # Could not run 'aten::searchsorted.Tensor' with arguments from the 'Meta' backend. ...
    xfail('segment_reduce', 'offsets'),  # aten.segment_reduce.default - couldn't find symbolic meta function/decomposition
    xfail('select', ''),  # aten.select.int - couldn't find symbolic meta function/decomposition
    xfail('select_scatter', ''),  # aten.select_scatter.default - couldn't find symbolic meta function/decomposition
<<<<<<< HEAD
    xfail('short', ''),  # aten._to_copy.default - couldn't find symbolic meta function/decomposition
=======
    xfail('sgn', ''),  # aten.sgn.default - couldn't find symbolic meta function/decomposition
    xfail('sinc', ''),  # aten.sinc.default - couldn't find symbolic meta function/decomposition
>>>>>>> 8438be19
    xfail('slice_scatter', ''),  # aten.slice_scatter.default - couldn't find symbolic meta function/decomposition
    xfail('sort', ''),  # aten.sort.default - couldn't find symbolic meta function/decomposition
    xfail('special.airy_ai', ''),  # aten.special_airy_ai.default - couldn't find symbolic meta function/decomposition
    xfail('special.bessel_j0', ''),  # aten.special_bessel_j0.default - couldn't find symbolic meta function/decomposition
    xfail('special.bessel_j1', ''),  # aten.special_bessel_j1.default - couldn't find symbolic meta function/decomposition
    xfail('special.bessel_y0', ''),  # aten.special_bessel_y0.default - couldn't find symbolic meta function/decomposition
    xfail('special.bessel_y1', ''),  # aten.special_bessel_y1.default - couldn't find symbolic meta function/decomposition
    xfail('special.chebyshev_polynomial_t', ''),  # aten.special_chebyshev_polynomial_t.default - couldn't find symbolic me...
    xfail('special.chebyshev_polynomial_u', ''),  # aten.special_chebyshev_polynomial_u.default - couldn't find symbolic me...
    xfail('special.entr', ''),  # aten.special_entr.default - couldn't find symbolic meta function/decomposition
    xfail('special.erfcx', ''),  # aten.special_erfcx.default - couldn't find symbolic meta function/decomposition
    xfail('special.hermite_polynomial_h', ''),  # aten.special_hermite_polynomial_h.default - couldn't find symbolic meta f...
    xfail('special.hermite_polynomial_he', ''),  # aten.special_hermite_polynomial_he.default - couldn't find symbolic meta...
    xfail('special.laguerre_polynomial_l', ''),  # aten.special_laguerre_polynomial_l.default - couldn't find symbolic meta...
    xfail('special.log_ndtr', ''),  # aten.special_log_ndtr.default - couldn't find symbolic meta function/decomposition
    xfail('special.modified_bessel_i0', ''),  # aten.special_modified_bessel_i0.default - couldn't find symbolic meta funct...
    xfail('special.modified_bessel_i1', ''),  # aten.special_modified_bessel_i1.default - couldn't find symbolic meta funct...
    xfail('special.modified_bessel_k0', ''),  # aten.special_modified_bessel_k0.default - couldn't find symbolic meta funct...
    xfail('special.modified_bessel_k1', ''),  # aten.special_modified_bessel_k1.default - couldn't find symbolic meta funct...
    xfail('special.ndtri', ''),  # aten.special_ndtri.default - couldn't find symbolic meta function/decomposition
    xfail('special.polygamma', 'special_polygamma_n_0'),  # aten.polygamma.default - couldn't find symbolic meta function/...
    xfail('special.scaled_modified_bessel_k0', ''),  # aten.special_scaled_modified_bessel_k0.default - couldn't find symbo...
    xfail('special.scaled_modified_bessel_k1', ''),  # aten.special_scaled_modified_bessel_k1.default - couldn't find symbo...
    xfail('special.spherical_bessel_j0', ''),  # aten.special_spherical_bessel_j0.default - couldn't find symbolic meta fun...
    xfail('special.xlog1py', ''),  # aten.special_xlog1py.default - couldn't find symbolic meta function/decomposition
    xfail('split', ''),  # 'torch._C.SymIntNode' and 'int'
    xfail('split', 'list_args'),  # aten.size.default - couldn't find symbolic meta function/decomposition
    xfail('split_with_sizes', ''),  # aten.size.default - couldn't find symbolic meta function/decomposition
    xfail('stft', ''),  # argument 'size' must be tuple of ints, but found element of type torch._C.SymIntNode at...
    xfail('sum_to_size', ''),  # aten.size.default - couldn't find symbolic meta function/decomposition
    xfail('svd', ''),  # aten._linalg_svd.default - couldn't find symbolic meta function/decomposition
    xfail('svd_lowrank', ''),  # aten.mm.default - couldn't find symbolic meta function/decomposition
    xfail('symeig', ''),  # aten.symeig.default - couldn't find symbolic meta function/decomposition
    xfail('take_along_dim', ''),  # dtype of indices should be Long but got Float
    xfail('take', ''),  # aten.take.default - couldn't find symbolic meta function/decomposition
    xfail('tensordot', ''),  # aten.size.default - couldn't find symbolic meta function/decomposition
    xfail('topk', ''),  # aten.topk.default - couldn't find symbolic meta function/decomposition
    xfail('trapz', ''),  # aten.size.default - couldn't find symbolic meta function/decomposition
    xfail('trapezoid', ''),  # aten.size.default - couldn't find symbolic meta function/decomposition
    xfail('triangular_solve', ''),  # aten.triangular_solve.default - couldn't find symbolic meta function/decomposition
    xfail('tril', ''),  # aten.tril.default - couldn't find symbolic meta function/decomposition
    xfail('triu', ''),  # aten.triu.default - couldn't find symbolic meta function/decomposition
    xfail('unfold', ''),  # aten.unfold.default - couldn't find symbolic meta function/decomposition
    xfail('view_as_complex', ''),  # aten.view_as_complex.default - couldn't find symbolic meta function/decomposition
    xfail('view_as', ''),  # aten.size.default - couldn't find symbolic meta function/decomposition
    xfail('vsplit', ''),  # aten.size.default - couldn't find symbolic meta function/decomposition
    xfail('where', ''),  # expected predicate to be bool, got torch.float32
    xfail('zero_', ''),  # aten.clone.default - couldn't find symbolic meta function/decomposition
    xfail('zeros_like', ''),  # aten.zeros_like.default - couldn't find symbolic meta function/decomposition
    xfail('unbind', ''),  # aten.unbind.int - couldn't find symbolic meta function/decomposition
}
symbolic_tensor_segfaults = {
    skip('_masked.logsumexp', ''),  # Tensors of type TensorImpl do not have numel
}

symbolic_tensor_failures.update(symbolic_tensor_segfaults)

def _test_make_fx_helper(self, device, dtype, op, tracing_mode):
    def f(args, kwargs):
        return op.op(*args, **kwargs)
    sample_inputs_itr = op.sample_inputs(device, dtype, requires_grad=False)
    new_f = None
    for sample_input in sample_inputs_itr:
        args = [sample_input.input] + list(sample_input.args)
        kwargs = sample_input.kwargs

        try:
            new_f = make_fx(f, tracing_mode=tracing_mode)(args, kwargs)
        except DynamicOutputShapeException as e:
            self.skipTest("Dynamic output shape operation in trace")

        for arg in args:
            if isinstance(arg, torch.Tensor) and arg.dtype == torch.float:
                arg.uniform_(0, 1)
        try:
            old_out = f(args, kwargs)
        except Exception:
            continue
        new_out = wrapper_set_seed(new_f, args, kwargs)
        self.assertEqual(new_out, old_out)

class TestProxyTensorOpInfo(TestCase):
    @ops(op_db, allowed_dtypes=(torch.float,))
    @skipOps('TestProxyTensorOpInfo', 'test_make_fx_exhaustive', make_fx_failures)
    def test_make_fx_exhaustive(self, device, dtype, op):
        _test_make_fx_helper(self, device, dtype, op, "real")

    @ops(op_db, allowed_dtypes=(torch.float,))
    @skipOps('TestProxyTensorOpInfo', 'test_make_fx_fake_exhaustive', make_fx_failures.union(fake_tensor_failures))
    def test_make_fx_fake_exhaustive(self, device, dtype, op):
        _test_make_fx_helper(self, device, dtype, op, "fake")

    @skipIfNoSympy
    @ops(op_db, allowed_dtypes=(torch.float,))
    @skipOps('TestProxyTensorOpInfo', 'test_make_fx_symbolic_exhaustive',
             make_fx_failures | fake_tensor_failures | symbolic_tensor_failures)
    def test_make_fx_symbolic_exhaustive(self, device, dtype, op):
        _test_make_fx_helper(self, device, dtype, op, "symbolic")


only_for = ("cpu")
instantiate_device_type_tests(TestProxyTensorOpInfo, globals(), only_for=only_for)


if __name__ == '__main__':
    run_tests()<|MERGE_RESOLUTION|>--- conflicted
+++ resolved
@@ -1210,12 +1210,6 @@
     xfail('segment_reduce', 'offsets'),  # aten.segment_reduce.default - couldn't find symbolic meta function/decomposition
     xfail('select', ''),  # aten.select.int - couldn't find symbolic meta function/decomposition
     xfail('select_scatter', ''),  # aten.select_scatter.default - couldn't find symbolic meta function/decomposition
-<<<<<<< HEAD
-    xfail('short', ''),  # aten._to_copy.default - couldn't find symbolic meta function/decomposition
-=======
-    xfail('sgn', ''),  # aten.sgn.default - couldn't find symbolic meta function/decomposition
-    xfail('sinc', ''),  # aten.sinc.default - couldn't find symbolic meta function/decomposition
->>>>>>> 8438be19
     xfail('slice_scatter', ''),  # aten.slice_scatter.default - couldn't find symbolic meta function/decomposition
     xfail('sort', ''),  # aten.sort.default - couldn't find symbolic meta function/decomposition
     xfail('special.airy_ai', ''),  # aten.special_airy_ai.default - couldn't find symbolic meta function/decomposition
